import pytest
from rubrik_cdm.exceptions import InvalidParameterException, CDMVersionException, InvalidTypeException
from rubrik_cdm import Connect


def test_on_demand_snapshot_invalid_object_type(rubrik):
    with pytest.raises(InvalidParameterException) as error:
        rubrik.on_demand_snapshot("object_name", "not_a_valid_object_type")

    error_message = error.value.args[0]

    assert error_message == "The on_demand_snapshot() `object_type` argument must be one of the following: ['vmware', 'physical_host', 'ahv', 'mssql_db', 'oracle_db']."


def test_on_demand_snapshot_invalid_host_os_type(rubrik):
    with pytest.raises(InvalidParameterException) as error:
        rubrik.on_demand_snapshot("object_name", "physical_host", host_os="not_a_valid_host_os")

    error_message = error.value.args[0]

    assert error_message == "The on_demand_snapshot() `host_os` argument must be one of the following: ['Linux', 'Windows']."


def test_on_demand_snapshot_vmware_current_sla(rubrik, mocker):

    def mock_get_v1_vmware_vm():
        return {
            "hasMore": True,
            "data": [
                {
                    "id": "string",
                    "name": "object_name",
                    "configuredSlaDomainId": "string",
                    "configuredSlaDomainName": "string",
                    "primaryClusterId": "string",
                    "slaAssignment": "Derived",
                    "effectiveSlaDomainId": "string",
                    "effectiveSlaDomainName": "string",
                    "effectiveSlaDomainPolarisManagedId": "string",
                    "effectiveSlaSourceObjectId": "string",
                    "effectiveSlaSourceObjectName": "string",
                    "moid": "string",
                    "vcenterId": "string",
                    "hostName": "string",
                    "hostId": "string",
                    "clusterName": "string",
                    "snapshotConsistencyMandate": "UNKNOWN",
                    "powerStatus": "string",
                    "protectionDate": "2019-05-05T18:57:06.133Z",
                    "ipAddress": "string",
                    "agentStatus": {
                        "agentStatus": "string",
                        "disconnectReason": "string"
                    },
                    "toolsInstalled": True,
                    "guestOsName": "string",
                    "isReplicationEnabled": True,
                    "folderPath": [
                        {
                            "id": "string",
                            "managedId": "string",
                            "name": "string"
                        }
                    ],
                    "infraPath": [
                        {
                            "id": "string",
                            "managedId": "string",
                            "name": "string"
                        }
                    ],
                    "vmwareToolsInstalled": True,
                    "isRelic": True,
                    "guestCredentialAuthorizationStatus": "string",
                    "cloudInstantiationSpec": {
                        "imageRetentionInSeconds": 0
                    },
                    "parentAppInfo": {
                        "id": "string",
                        "isProtectedThruHierarchy": True
                    }
                }
            ],
            "total": 1
        }

    def mock_get_v1_vmware_vm_id():
        return {
            "maxNestedVsphereSnapshots": 0,
            "isVmPaused": True,
            "configuredSlaDomainId": "string",
            "snapshotConsistencyMandate": "UNKNOWN",
            "preBackupScript": {
                "scriptPath": "string",
                "timeoutMs": 0,
                "failureHandling": "abort"
            },
            "postSnapScript": {
                "scriptPath": "string",
                "timeoutMs": 0,
                "failureHandling": "abort"
            },
            "postBackupScript": {
                "scriptPath": "string",
                "timeoutMs": 0,
                "failureHandling": "abort"
            },
            "isArrayIntegrationEnabled": True,
            "cloudInstantiationSpec": {
                "imageRetentionInSeconds": 0
            },
            "throttlingSettings": {
                "ioLatencyThreshold": 0,
                "datastoreIoLatencyThreshold": 0,
                "cpuUtilizationThreshold": 0
            },
            "id": "string",
            "name": "string",
            "configuredSlaDomainName": "string",
            "primaryClusterId": "string",
            "slaAssignment": "Derived",
            "effectiveSlaDomainId": "string",
            "effectiveSlaDomainName": "string",
            "effectiveSlaDomainPolarisManagedId": "string",
            "effectiveSlaSourceObjectId": "string",
            "effectiveSlaSourceObjectName": "string",
            "moid": "string",
            "vcenterId": "string",
            "hostName": "string",
            "hostId": "string",
            "clusterName": "string",
            "powerStatus": "string",
            "protectionDate": "2019-05-05T18:57:06.257Z",
            "ipAddress": "string",
            "agentStatus": {
                "agentStatus": "string",
                "disconnectReason": "string"
            },
            "toolsInstalled": True,
            "guestOsName": "string",
            "isReplicationEnabled": True,
            "folderPath": [
                {
                    "id": "string",
                    "managedId": "string",
                    "name": "string"
                }
            ],
            "infraPath": [
                {
                    "id": "string",
                    "managedId": "string",
                    "name": "string"
                }
            ],
            "vmwareToolsInstalled": True,
            "isRelic": True,
            "guestCredentialAuthorizationStatus": "string",
            "parentAppInfo": {
                "id": "string",
                "isProtectedThruHierarchy": True
            },
            "blackoutWindowStatus": {
                "isGlobalBlackoutActive": True,
                "isSnappableBlackoutActive": True
            },
            "blackoutWindows": {
                "globalBlackoutWindows": [
                    {
                        "startTime": "string",
                        "endTime": "string"
                    }
                ],
                "snappableBlackoutWindows": [
                    {
                        "startTime": "string",
                        "endTime": "string"
                    }
                ]
            },
            "effectiveSlaDomain": {
                "id": "string",
                "primaryClusterId": "string",
                "name": "string",
                "frequencies": [
                    {
                        "timeUnit": "string",
                        "frequency": 0,
                        "retention": 0
                    }
                ],
                "allowedBackupWindows": [
                    {
                        "startTimeAttributes": {
                            "minutes": 0,
                            "hour": 0,
                            "dayOfWeek": 0
                        },
                        "durationInHours": 0
                    }
                ],
                "firstFullAllowedBackupWindows": [
                    {
                        "startTimeAttributes": {
                            "minutes": 0,
                            "hour": 0,
                            "dayOfWeek": 0
                        },
                        "durationInHours": 0
                    }
                ],
                "localRetentionLimit": 0,
                "maxLocalRetentionLimit": 0,
                "archivalSpecs": [
                    {
                        "locationId": "string",
                        "archivalThreshold": 0
                    }
                ],
                "replicationSpecs": [
                    {
                        "locationId": "string",
                        "retentionLimit": 0
                    }
                ],
                "numDbs": 0,
                "numOracleDbs": 0,
                "numFilesets": 0,
                "numHypervVms": 0,
                "numNutanixVms": 0,
                "numManagedVolumes": 0,
                "numStorageArrayVolumeGroups": 0,
                "numWindowsVolumeGroups": 0,
                "numLinuxHosts": 0,
                "numShares": 0,
                "numWindowsHosts": 0,
                "numVms": 0,
                "numEc2Instances": 0,
                "numVcdVapps": 0,
                "numProtectedObjects": 0,
                "isDefault": True,
                "uiColor": "string"
            },
            "currentHost": {
                "id": "string",
                "name": "string",
                "configuredSlaDomainId": "string",
                "configuredSlaDomainName": "string",
                "primaryClusterId": "string",
                "datacenterId": "string",
                "computeClusterId": "string",
                "datastores": [
                    {
                        "id": "string",
                        "name": "string",
                        "capacity": 0,
                        "dataStoreType": "string",
                        "dataCenterName": "string",
                        "isLocal": True
                    }
                ],
                "effectiveSlaDomainId": "string",
                "effectiveSlaDomainName": "string",
                "effectiveSlaSourceObjectId": "string",
                "effectiveSlaSourceObjectName": "string",
                "effectiveSlaDomainPolarisManagedId": "string"
            },
            "virtualDiskIds": [
                "string"
            ],
            "snapshots": [
                {
                    "id": "string",
                    "date": "2019-05-05T18:57:06.257Z",
                    "expirationDate": "2019-05-05T18:57:06.257Z",
                    "sourceObjectType": "string",
                    "isOnDemandSnapshot": True,
                    "cloudState": 0,
                    "consistencyLevel": "string",
                    "indexState": 0,
                    "replicationLocationIds": [
                        "string"
                    ],
                    "archivalLocationIds": [
                        "string"
                    ],
                    "slaId": "string",
                    "slaName": "string",
                    "vmName": "string"
                }
            ],
            "snapshotCount": 0,
            "physicalStorage": 0,
            "guestOsType": "Linux",
            "isArrayIntegrationPossible": True,
            "guestCredential": {
                "username": "string"
            },
            "isAgentRegistered": True
        }

    def mock_post_v1_vmware_vm_id_snapshot():
        return {
            "id": "string",
            "status": "string",
            "progress": 0,
            "startTime": "2019-05-05T18:57:06.298Z",
            "endTime": "2019-05-05T18:57:06.298Z",
            "nodeId": "string",
            "error": {
                "message": "string"
            },
            "links": [
                {
                    "href": "href_string",
                    "rel": "string"
                }
            ]
        }

    mock_get = mocker.patch('rubrik_cdm.Connect.get', autospec=True, spec_set=True)
    mock_get.side_effect = [mock_get_v1_vmware_vm(), mock_get_v1_vmware_vm_id()]

    mock_post = mocker.patch('rubrik_cdm.Connect.post', autospec=True, spec_set=True)
    mock_post.return_value = mock_post_v1_vmware_vm_id_snapshot()

    assert rubrik.on_demand_snapshot(
        "object_name", "vmware", "current") == (
        mock_post_v1_vmware_vm_id_snapshot(), "href_string")


def test_on_demand_snapshot_vmware_specific_sla(rubrik, mocker):

    def mock_get_v1_vmware_vm():
        return {
            "hasMore": True,
            "data": [
                {
                    "id": "string",
                    "name": "object_name",
                    "configuredSlaDomainId": "string",
                    "configuredSlaDomainName": "string",
                    "primaryClusterId": "string",
                    "slaAssignment": "Derived",
                    "effectiveSlaDomainId": "string",
                    "effectiveSlaDomainName": "string",
                    "effectiveSlaDomainPolarisManagedId": "string",
                    "effectiveSlaSourceObjectId": "string",
                    "effectiveSlaSourceObjectName": "string",
                    "moid": "string",
                    "vcenterId": "string",
                    "hostName": "string",
                    "hostId": "string",
                    "clusterName": "string",
                    "snapshotConsistencyMandate": "UNKNOWN",
                    "powerStatus": "string",
                    "protectionDate": "2019-05-05T18:57:06.133Z",
                    "ipAddress": "string",
                    "agentStatus": {
                        "agentStatus": "string",
                        "disconnectReason": "string"
                    },
                    "toolsInstalled": True,
                    "guestOsName": "string",
                    "isReplicationEnabled": True,
                    "folderPath": [
                        {
                            "id": "string",
                            "managedId": "string",
                            "name": "string"
                        }
                    ],
                    "infraPath": [
                        {
                            "id": "string",
                            "managedId": "string",
                            "name": "string"
                        }
                    ],
                    "vmwareToolsInstalled": True,
                    "isRelic": True,
                    "guestCredentialAuthorizationStatus": "string",
                    "cloudInstantiationSpec": {
                        "imageRetentionInSeconds": 0
                    },
                    "parentAppInfo": {
                        "id": "string",
                        "isProtectedThruHierarchy": True
                    }
                }
            ],
            "total": 1
        }

    def mock_get_v1_sla_domain():
        return {
            "hasMore": True,
            "data": [
                {
                    "id": "string",
                    "primaryClusterId": "string",
                    "name": "Gold",
                    "frequencies": [
                        {
                            "timeUnit": "string",
                            "frequency": 0,
                            "retention": 0
                        }
                    ],
                    "allowedBackupWindows": [
                        {
                            "startTimeAttributes": {
                                "minutes": 0,
                                "hour": 0,
                                "dayOfWeek": 0
                            },
                            "durationInHours": 0
                        }
                    ],
                    "firstFullAllowedBackupWindows": [
                        {
                            "startTimeAttributes": {
                                "minutes": 0,
                                "hour": 0,
                                "dayOfWeek": 0
                            },
                            "durationInHours": 0
                        }
                    ],
                    "localRetentionLimit": 0,
                    "maxLocalRetentionLimit": 0,
                    "archivalSpecs": [
                        {
                            "locationId": "string",
                            "archivalThreshold": 0
                        }
                    ],
                    "replicationSpecs": [
                        {
                            "locationId": "string",
                            "retentionLimit": 0
                        }
                    ],
                    "numDbs": 0,
                    "numOracleDbs": 0,
                    "numFilesets": 0,
                    "numHypervVms": 0,
                    "numNutanixVms": 0,
                    "numManagedVolumes": 0,
                    "numStorageArrayVolumeGroups": 0,
                    "numWindowsVolumeGroups": 0,
                    "numLinuxHosts": 0,
                    "numShares": 0,
                    "numWindowsHosts": 0,
                    "numVms": 0,
                    "numEc2Instances": 0,
                    "numVcdVapps": 0,
                    "numProtectedObjects": 0,
                    "isDefault": True,
                    "uiColor": "string"
                }
            ],
            "total": 1
        }

    def mock_post_v1_vmware_vm_id_snapshot():
        return {
            "id": "string",
            "status": "string",
            "progress": 0,
            "startTime": "2019-05-05T18:57:06.298Z",
            "endTime": "2019-05-05T18:57:06.298Z",
            "nodeId": "string",
            "error": {
                "message": "string"
            },
            "links": [
                {
                    "href": "href_string",
                    "rel": "string"
                }
            ]
        }

    mock_get = mocker.patch('rubrik_cdm.Connect.get', autospec=True, spec_set=True)
    mock_get.side_effect = [mock_get_v1_vmware_vm(), mock_get_v1_sla_domain()]

    mock_post = mocker.patch('rubrik_cdm.Connect.post', autospec=True, spec_set=True)
    mock_post.return_value = mock_post_v1_vmware_vm_id_snapshot()

    assert rubrik.on_demand_snapshot(
        "object_name", "vmware", "Gold") == (
        mock_post_v1_vmware_vm_id_snapshot(), "href_string")


def test_on_demand_snapshot_ahv_current_sla(rubrik, mocker):

    def mock_get_internal_nutanix_vm():
        return {
            "hasMore": True,
            "data": [
                {
                    "id": "string",
                    "name": "object_name",
                    "configuredSlaDomainId": "string",
                    "configuredSlaDomainName": "string",
                    "primaryClusterId": "string",
                    "slaAssignment": "Derived",
                    "effectiveSlaDomainId": "string",
                    "effectiveSlaDomainName": "string",
                    "effectiveSlaDomainPolarisManagedId": "string",
                    "effectiveSlaSourceObjectId": "string",
                    "effectiveSlaSourceObjectName": "string",
                    "nutanixClusterId": "string",
                    "nutanixClusterName": "string",
                    "isRelic": True,
                    "snapshotConsistencyMandate": "Automatic",
                    "agentStatus": {
                        "agentStatus": "string",
                        "disconnectReason": "string"
                    },
                    "operatingSystemType": "AIX"
                }
            ],
            "total": 1
        }

    def mock_get_internal_nutanix_vm_id():
        return {
            "configuredSlaDomainId": "string",
            "isPaused": True,
            "snapshotConsistencyMandate": "Automatic",
            "excludedDiskIds": [
                "string"
            ],
            "id": "string",
            "name": "string",
            "configuredSlaDomainName": "string",
            "primaryClusterId": "string",
            "slaAssignment": "Derived",
            "effectiveSlaDomainId": "string",
            "effectiveSlaDomainName": "string",
            "effectiveSlaDomainPolarisManagedId": "string",
            "effectiveSlaSourceObjectId": "string",
            "effectiveSlaSourceObjectName": "string",
            "nutanixClusterId": "string",
            "nutanixClusterName": "string",
            "isRelic": True,
            "agentStatus": {
                "agentStatus": "string",
                "disconnectReason": "string"
            },
            "operatingSystemType": "AIX",
            "blackoutWindowStatus": {
                "isGlobalBlackoutActive": True,
                "isSnappableBlackoutActive": True
            },
            "blackoutWindows": {
                "globalBlackoutWindows": [
                    {
                        "startTime": "string",
                        "endTime": "string"
                    }
                ],
                "snappableBlackoutWindows": [
                    {
                        "startTime": "string",
                        "endTime": "string"
                    }
                ]
            },
            "isAgentRegistered": True
        }

    def mock_post_internal_nutanix_vm_id_snapshot():
        return {
            "id": "string",
            "status": "string",
            "progress": 0,
            "startTime": "2019-05-05T19:20:22.137Z",
            "endTime": "2019-05-05T19:20:22.137Z",
            "nodeId": "string",
            "error": {
                "message": "string"
            },
            "links": [
                {
                    "href": "href_string",
                    "rel": "string"
                }
            ]
        }

    mock_get = mocker.patch('rubrik_cdm.Connect.get', autospec=True, spec_set=True)
    mock_get.side_effect = [mock_get_internal_nutanix_vm(), mock_get_internal_nutanix_vm_id()]

    mock_post = mocker.patch('rubrik_cdm.Connect.post', autospec=True, spec_set=True)
    mock_post.return_value = mock_post_internal_nutanix_vm_id_snapshot()

    assert rubrik.on_demand_snapshot(
        "object_name", "ahv", "current") == (
        mock_post_internal_nutanix_vm_id_snapshot(), "href_string")


def test_on_demand_snapshot_ahv_specific_sla(rubrik, mocker):

    def mock_get_internal_nutanix_vm():
        return {
            "hasMore": True,
            "data": [
                {
                    "id": "string",
                    "name": "object_name",
                    "configuredSlaDomainId": "string",
                    "configuredSlaDomainName": "string",
                    "primaryClusterId": "string",
                    "slaAssignment": "Derived",
                    "effectiveSlaDomainId": "string",
                    "effectiveSlaDomainName": "string",
                    "effectiveSlaDomainPolarisManagedId": "string",
                    "effectiveSlaSourceObjectId": "string",
                    "effectiveSlaSourceObjectName": "string",
                    "nutanixClusterId": "string",
                    "nutanixClusterName": "string",
                    "isRelic": True,
                    "snapshotConsistencyMandate": "Automatic",
                    "agentStatus": {
                        "agentStatus": "string",
                        "disconnectReason": "string"
                    },
                    "operatingSystemType": "AIX"
                }
            ],
            "total": 1
        }

    def mock_get_v1_sla_domain():
        return {
            "hasMore": True,
            "data": [
                {
                    "id": "string",
                    "primaryClusterId": "string",
                    "name": "Gold",
                    "frequencies": [
                        {
                            "timeUnit": "string",
                            "frequency": 0,
                            "retention": 0
                        }
                    ],
                    "allowedBackupWindows": [
                        {
                            "startTimeAttributes": {
                                "minutes": 0,
                                "hour": 0,
                                "dayOfWeek": 0
                            },
                            "durationInHours": 0
                        }
                    ],
                    "firstFullAllowedBackupWindows": [
                        {
                            "startTimeAttributes": {
                                "minutes": 0,
                                "hour": 0,
                                "dayOfWeek": 0
                            },
                            "durationInHours": 0
                        }
                    ],
                    "localRetentionLimit": 0,
                    "maxLocalRetentionLimit": 0,
                    "archivalSpecs": [
                        {
                            "locationId": "string",
                            "archivalThreshold": 0
                        }
                    ],
                    "replicationSpecs": [
                        {
                            "locationId": "string",
                            "retentionLimit": 0
                        }
                    ],
                    "numDbs": 0,
                    "numOracleDbs": 0,
                    "numFilesets": 0,
                    "numHypervVms": 0,
                    "numNutanixVms": 0,
                    "numManagedVolumes": 0,
                    "numStorageArrayVolumeGroups": 0,
                    "numWindowsVolumeGroups": 0,
                    "numLinuxHosts": 0,
                    "numShares": 0,
                    "numWindowsHosts": 0,
                    "numVms": 0,
                    "numEc2Instances": 0,
                    "numVcdVapps": 0,
                    "numProtectedObjects": 0,
                    "isDefault": True,
                    "uiColor": "string"
                }
            ],
            "total": 1
        }

    def mock_post_internal_nutanix_vm_id_snapshot():
        return {
            "id": "string",
            "status": "string",
            "progress": 0,
            "startTime": "2019-05-05T19:20:22.137Z",
            "endTime": "2019-05-05T19:20:22.137Z",
            "nodeId": "string",
            "error": {
                "message": "string"
            },
            "links": [
                {
                    "href": "href_string",
                    "rel": "string"
                }
            ]
        }

    mock_get = mocker.patch('rubrik_cdm.Connect.get', autospec=True, spec_set=True)
    mock_get.side_effect = [mock_get_internal_nutanix_vm(), mock_get_v1_sla_domain()]

    mock_post = mocker.patch('rubrik_cdm.Connect.post', autospec=True, spec_set=True)
    mock_post.return_value = mock_post_internal_nutanix_vm_id_snapshot()

    assert rubrik.on_demand_snapshot(
        "object_name", "ahv", "Gold") == (
        mock_post_internal_nutanix_vm_id_snapshot(), "href_string")


def test_on_demand_snapshot_mysql_db_current_sla(rubrik, mocker):

    def mock_get_v1_host():
        return {
            "hasMore": True,
            "data": [
                {
                    "id": "string",
                    "name": "sql_host",
                    "hostname": "string",
                    "primaryClusterId": "string",
                    "operatingSystem": "string",
                    "operatingSystemType": "string",
                    "status": "string",
                    "nasBaseConfig": {
                        "vendorType": "string",
                        "apiUsername": "string",
                        "apiCertificate": "string",
                        "apiHostname": "string",
                        "apiEndpoint": "string",
                        "zoneName": "string"
                    },
                    "mssqlCbtEnabled": "Enabled",
                    "mssqlCbtEffectiveStatus": "On",
                    "organizationId": "string",
                    "organizationName": "string"
                }
            ],
            "total": 1
        }

    def mock_get_v1_mssql_instance():
        return {
            "hasMore": True,
            "data": [
                {
                    "logBackupFrequencyInSeconds": 0,
                    "logRetentionHours": 0,
                    "copyOnly": True,
                    "id": "string",
                    "internalTimestamp": 0,
                    "name": "sql_instance",
                    "primaryClusterId": "string",
                    "rootProperties": {
                        "rootType": "Host",
                        "rootId": "string",
                        "rootName": "string"
                    },
                    "clusterInstanceAddress": "string",
                    "protectionDate": "2019-05-05",
                    "version": "string",
                    "configuredSlaDomainId": "string",
                    "configuredSlaDomainName": "string",
                    "unprotectableReasons": [
                        {
                            "unprotectableType": "InsufficientPermissions",
                            "message": "string"
                        }
                    ]
                }
            ],
            "total": 1
        }

    def mock_get_v1_mysql_db():
        return {
            "hasMore": True,
            "data": [
                {
                    "id": "string",
                    "name": "sql_db",
                    "configuredSlaDomainId": "string",
                    "configuredSlaDomainName": "string",
                    "primaryClusterId": "string",
                    "slaAssignment": "Derived",
                    "effectiveSlaDomainId": "string",
                    "effectiveSlaDomainName": "string",
                    "effectiveSlaDomainPolarisManagedId": "string",
                    "effectiveSlaSourceObjectId": "string",
                    "effectiveSlaSourceObjectName": "string",
                    "rootProperties": {
                        "rootType": "Host",
                        "rootId": "string",
                        "rootName": "string"
                    },
                    "instanceId": "string",
                    "instanceName": "string",
                    "isRelic": True,
                    "copyOnly": True,
                    "logBackupFrequencyInSeconds": 0,
                    "logBackupRetentionHours": 0,
                    "isLiveMount": True,
                    "isLogShippingSecondary": True,
                    "recoveryModel": "SIMPLE",
                    "state": "string",
                    "hasPermissions": True,
                    "isInAvailabilityGroup": True,
                    "replicas": [
                        {
                            "instanceId": "string",
                            "instanceName": "string",
                            "recoveryModel": "SIMPLE",
                            "state": "string",
                            "hasPermissions": True,
                            "isStandby": True,
                            "recoveryForkGuid": "string",
                            "isArchived": True,
                            "isDeleted": True,
                            "availabilityInfo": {
                                "role": "PRIMARY"
                            },
                            "rootProperties": {
                                "rootType": "Host",
                                "rootId": "string",
                                "rootName": "string"
                            }
                        }
                    ],
                    "availabilityGroupId": "string",
                    "unprotectableReasons": [
                        {
                            "unprotectableType": "InsufficientPermissions",
                            "message": "string"
                        }
                    ]
                }
            ],
            "total": 1
        }

    def mock_get_v1_mysql_db_id():
        return {
            "id": "string",
            "name": "string",
            "configuredSlaDomainId": "string",
            "configuredSlaDomainName": "string",
            "primaryClusterId": "string",
            "slaAssignment": "Derived",
            "effectiveSlaDomainId": "string",
            "effectiveSlaDomainName": "string",
            "effectiveSlaDomainPolarisManagedId": "string",
            "effectiveSlaSourceObjectId": "string",
            "effectiveSlaSourceObjectName": "string",
            "rootProperties": {
                "rootType": "Host",
                "rootId": "string",
                "rootName": "string"
            },
            "instanceId": "string",
            "instanceName": "string",
            "isRelic": True,
            "copyOnly": True,
            "logBackupFrequencyInSeconds": 0,
            "logBackupRetentionHours": 0,
            "isLiveMount": True,
            "isLogShippingSecondary": True,
            "recoveryModel": "SIMPLE",
            "state": "string",
            "hasPermissions": True,
            "isInAvailabilityGroup": True,
            "replicas": [
                {
                    "instanceId": "string",
                    "instanceName": "string",
                    "recoveryModel": "SIMPLE",
                    "state": "string",
                    "hasPermissions": True,
                    "isStandby": True,
                    "recoveryForkGuid": "string",
                    "isArchived": True,
                    "isDeleted": True,
                    "availabilityInfo": {
                        "role": "PRIMARY"
                    },
                    "rootProperties": {
                        "rootType": "Host",
                        "rootId": "string",
                        "rootName": "string"
                    }
                }
            ],
            "availabilityGroupId": "string",
            "unprotectableReasons": [
                {
                    "unprotectableType": "InsufficientPermissions",
                    "message": "string"
                }
            ],
            "snapshotCount": 0,
            "isLocal": True,
            "isStandby": True,
            "latestRecoveryPoint": "2019-05-05",
            "oldestRecoveryPoint": "2019-05-05",
            "protectionDate": "2019-05-05",
            "recoveryForkGuid": "string",
            "maxDataStreams": 0,
            "localStorage": 0,
            "archiveStorage": 0,
            "preBackupScript": {
                "scriptPath": "string",
                "timeoutMs": 0,
                "scriptErrorAction": "abort"
            },
            "postBackupScript": {
                "scriptPath": "string",
                "timeoutMs": 0,
                "scriptErrorAction": "abort"
            }
        }

    def mock_post_v1_mysql_db_snapshot():
        return {
            "id": "string",
            "status": "string",
            "progress": 0,
            "startTime": "2019-05-05T18:57:06.003Z",
            "endTime": "2019-05-05T18:57:06.003Z",
            "nodeId": "string",
            "error": {
                "message": "string"
            },
            "links": [
                {
                    "href": "href_string",
                    "rel": "string"
                }
            ]
        }

    mock_cluster_version = mocker.patch('rubrik_cdm.Connect.cluster_version', autospec=True, spec_set=True)
    mock_cluster_version.return_value = "5.0"

    mock_get = mocker.patch('rubrik_cdm.Connect.get', autospec=True, spec_set=True)
    mock_get.side_effect = [
        mock_get_v1_host(),
        mock_get_v1_mssql_instance(),
        mock_get_v1_mysql_db(),
        mock_get_v1_mysql_db_id()]

    mock_post = mocker.patch('rubrik_cdm.Connect.post', autospec=True, spec_set=True)
    mock_post.return_value = mock_post_v1_mysql_db_snapshot()

    assert rubrik.on_demand_snapshot("object_name", "mssql_db", sql_host="sql_host", sql_instance="sql_instance", sql_db="sql_db") == \
        (mock_post_v1_mysql_db_snapshot(), "href_string")


def test_on_demand_snapshot_mysql_db_specific_sla(rubrik, mocker):

    def mock_get_v1_host():
        return {
            "hasMore": True,
            "data": [
                {
                    "id": "string",
                    "name": "sql_host",
                    "hostname": "string",
                    "primaryClusterId": "string",
                    "operatingSystem": "string",
                    "operatingSystemType": "string",
                    "status": "string",
                    "nasBaseConfig": {
                        "vendorType": "string",
                        "apiUsername": "string",
                        "apiCertificate": "string",
                        "apiHostname": "string",
                        "apiEndpoint": "string",
                        "zoneName": "string"
                    },
                    "mssqlCbtEnabled": "Enabled",
                    "mssqlCbtEffectiveStatus": "On",
                    "organizationId": "string",
                    "organizationName": "string"
                }
            ],
            "total": 1
        }

    def mock_get_v1_mssql_instance():
        return {
            "hasMore": True,
            "data": [
                {
                    "logBackupFrequencyInSeconds": 0,
                    "logRetentionHours": 0,
                    "copyOnly": True,
                    "id": "string",
                    "internalTimestamp": 0,
                    "name": "sql_instance",
                    "primaryClusterId": "string",
                    "rootProperties": {
                        "rootType": "Host",
                        "rootId": "string",
                        "rootName": "string"
                    },
                    "clusterInstanceAddress": "string",
                    "protectionDate": "2019-05-05",
                    "version": "string",
                    "configuredSlaDomainId": "string",
                    "configuredSlaDomainName": "string",
                    "unprotectableReasons": [
                        {
                            "unprotectableType": "InsufficientPermissions",
                            "message": "string"
                        }
                    ]
                }
            ],
            "total": 1
        }

    def mock_get_v1_mysql_db():
        return {
            "hasMore": True,
            "data": [
                {
                    "id": "string",
                    "name": "sql_db",
                    "configuredSlaDomainId": "string",
                    "configuredSlaDomainName": "string",
                    "primaryClusterId": "string",
                    "slaAssignment": "Derived",
                    "effectiveSlaDomainId": "string",
                    "effectiveSlaDomainName": "string",
                    "effectiveSlaDomainPolarisManagedId": "string",
                    "effectiveSlaSourceObjectId": "string",
                    "effectiveSlaSourceObjectName": "string",
                    "rootProperties": {
                        "rootType": "Host",
                        "rootId": "string",
                        "rootName": "string"
                    },
                    "instanceId": "string",
                    "instanceName": "string",
                    "isRelic": True,
                    "copyOnly": True,
                    "logBackupFrequencyInSeconds": 0,
                    "logBackupRetentionHours": 0,
                    "isLiveMount": True,
                    "isLogShippingSecondary": True,
                    "recoveryModel": "SIMPLE",
                    "state": "string",
                    "hasPermissions": True,
                    "isInAvailabilityGroup": True,
                    "replicas": [
                        {
                            "instanceId": "string",
                            "instanceName": "string",
                            "recoveryModel": "SIMPLE",
                            "state": "string",
                            "hasPermissions": True,
                            "isStandby": True,
                            "recoveryForkGuid": "string",
                            "isArchived": True,
                            "isDeleted": True,
                            "availabilityInfo": {
                                "role": "PRIMARY"
                            },
                            "rootProperties": {
                                "rootType": "Host",
                                "rootId": "string",
                                "rootName": "string"
                            }
                        }
                    ],
                    "availabilityGroupId": "string",
                    "unprotectableReasons": [
                        {
                            "unprotectableType": "InsufficientPermissions",
                            "message": "string"
                        }
                    ]
                }
            ],
            "total": 1
        }

    def mock_get_v1_sla_domain():
        return {
            "hasMore": True,
            "data": [
                {
                    "id": "string",
                    "primaryClusterId": "string",
                    "name": "Gold",
                    "frequencies": [
                        {
                            "timeUnit": "string",
                            "frequency": 0,
                            "retention": 0
                        }
                    ],
                    "allowedBackupWindows": [
                        {
                            "startTimeAttributes": {
                                "minutes": 0,
                                "hour": 0,
                                "dayOfWeek": 0
                            },
                            "durationInHours": 0
                        }
                    ],
                    "firstFullAllowedBackupWindows": [
                        {
                            "startTimeAttributes": {
                                "minutes": 0,
                                "hour": 0,
                                "dayOfWeek": 0
                            },
                            "durationInHours": 0
                        }
                    ],
                    "localRetentionLimit": 0,
                    "maxLocalRetentionLimit": 0,
                    "archivalSpecs": [
                        {
                            "locationId": "string",
                            "archivalThreshold": 0
                        }
                    ],
                    "replicationSpecs": [
                        {
                            "locationId": "string",
                            "retentionLimit": 0
                        }
                    ],
                    "numDbs": 0,
                    "numOracleDbs": 0,
                    "numFilesets": 0,
                    "numHypervVms": 0,
                    "numNutanixVms": 0,
                    "numManagedVolumes": 0,
                    "numStorageArrayVolumeGroups": 0,
                    "numWindowsVolumeGroups": 0,
                    "numLinuxHosts": 0,
                    "numShares": 0,
                    "numWindowsHosts": 0,
                    "numVms": 0,
                    "numEc2Instances": 0,
                    "numVcdVapps": 0,
                    "numProtectedObjects": 0,
                    "isDefault": True,
                    "uiColor": "string"
                }
            ],
            "total": 1
        }

    def mock_post_v1_mysql_db_snapshot():
        return {
            "id": "string",
            "status": "string",
            "progress": 0,
            "startTime": "2019-05-05T18:57:06.003Z",
            "endTime": "2019-05-05T18:57:06.003Z",
            "nodeId": "string",
            "error": {
                "message": "string"
            },
            "links": [
                {
                    "href": "href_string",
                    "rel": "string"
                }
            ]
        }

    def mock_get_v1_sla_domain():
        return {
            "hasMore": True,
            "data": [
                {
                    "id": "string",
                    "primaryClusterId": "string",
                    "name": "Gold",
                    "frequencies": [
                        {
                            "timeUnit": "string",
                            "frequency": 0,
                            "retention": 0
                        }
                    ],
                    "allowedBackupWindows": [
                        {
                            "startTimeAttributes": {
                                "minutes": 0,
                                "hour": 0,
                                "dayOfWeek": 0
                            },
                            "durationInHours": 0
                        }
                    ],
                    "firstFullAllowedBackupWindows": [
                        {
                            "startTimeAttributes": {
                                "minutes": 0,
                                "hour": 0,
                                "dayOfWeek": 0
                            },
                            "durationInHours": 0
                        }
                    ],
                    "localRetentionLimit": 0,
                    "maxLocalRetentionLimit": 0,
                    "archivalSpecs": [
                        {
                            "locationId": "string",
                            "archivalThreshold": 0
                        }
                    ],
                    "replicationSpecs": [
                        {
                            "locationId": "string",
                            "retentionLimit": 0
                        }
                    ],
                    "numDbs": 0,
                    "numOracleDbs": 0,
                    "numFilesets": 0,
                    "numHypervVms": 0,
                    "numNutanixVms": 0,
                    "numManagedVolumes": 0,
                    "numStorageArrayVolumeGroups": 0,
                    "numWindowsVolumeGroups": 0,
                    "numLinuxHosts": 0,
                    "numShares": 0,
                    "numWindowsHosts": 0,
                    "numVms": 0,
                    "numEc2Instances": 0,
                    "numVcdVapps": 0,
                    "numProtectedObjects": 0,
                    "isDefault": True,
                    "uiColor": "string"
                }
            ],
            "total": 1
        }

    mock_cluster_version = mocker.patch('rubrik_cdm.Connect.cluster_version', autospec=True, spec_set=True)
    mock_cluster_version.return_value = "5.0"

    mock_get = mocker.patch('rubrik_cdm.Connect.get', autospec=True, spec_set=True)
    mock_get.side_effect = [
        mock_get_v1_host(),
        mock_get_v1_mssql_instance(),
        mock_get_v1_mysql_db(),
        mock_get_v1_sla_domain(),
        mock_get_v1_sla_domain()]

    mock_post = mocker.patch('rubrik_cdm.Connect.post', autospec=True, spec_set=True)
    mock_post.return_value = mock_post_v1_mysql_db_snapshot()

    assert rubrik.on_demand_snapshot("object_name", "mssql_db", "Gold", sql_host="sql_host", sql_instance="sql_instance", sql_db="sql_db") == \
        (mock_post_v1_mysql_db_snapshot(), "href_string")


def test_on_demand_snapshot_physical_host_host_os_not_populated(rubrik, mocker):
    with pytest.raises(InvalidParameterException) as error:
        rubrik.on_demand_snapshot("object_name", "physical_host")

    error_message = error.value.args[0]

    assert error_message == "The on_demand_snapshot() `host_os` argument must be populated when taking a Physical host snapshot."


def test_on_demand_snapshot_physical_host_fileset_not_populated(rubrik, mocker):
    with pytest.raises(InvalidParameterException) as error:
        rubrik.on_demand_snapshot("object_name", "physical_host", host_os="Linux")

    error_message = error.value.args[0]

    assert error_message == "The on_demand_snapshot() `fileset` argument must be populated when taking a Physical host snapshot."


def test_on_demand_snapshot_physical_host_invalid_fileset(rubrik, mocker):

    def mock_get_v1_host():
        return {
            "hasMore": True,
            "data": [
                {
                    "id": "string",
                    "name": "object_name",
                    "hostname": "string",
                    "primaryClusterId": "string",
                    "operatingSystem": "string",
                    "operatingSystemType": "string",
                    "status": "string",
                    "nasBaseConfig": {
                        "vendorType": "string",
                        "apiUsername": "string",
                        "apiCertificate": "string",
                        "apiHostname": "string",
                        "apiEndpoint": "string",
                        "zoneName": "string"
                    },
                    "mssqlCbtEnabled": "Enabled",
                    "mssqlCbtEffectiveStatus": "On",
                    "organizationId": "string",
                    "organizationName": "string"
                }
            ],
            "total": 1
        }

    def mock_get_v1_fileset_template():
        return {
            "hasMore": True,
            "data": [
                {
                    "allowBackupNetworkMounts": True,
                    "allowBackupHiddenFoldersInNetworkMounts": True,
                    "useWindowsVss": True,
                    "name": "fileset",
                    "includes": [
                        "string"
                    ],
                    "excludes": [
                        "string"
                    ],
                    "exceptions": [
                        "string"
                    ],
                    "operatingSystemType": "UnixLike",
                    "shareType": "NFS",
                    "preBackupScript": "string",
                    "postBackupScript": "string",
                    "backupScriptTimeout": 0,
                    "backupScriptErrorHandling": "string",
                    "isArrayEnabled": True,
                    "id": "string",
                    "primaryClusterId": "string",
                    "isArchived": True,
                    "hostCount": 0,
                    "shareCount": 0
                }
            ],
            "total": 1
        }

    def mock_get_v1_fileset():
        return {
            "hasMore": True,
            "data": [
                {
                    "allowBackupNetworkMounts": True,
                    "allowBackupHiddenFoldersInNetworkMounts": True,
                    "useWindowsVss": True,
                    "id": "string",
                    "name": "fileset",
                    "configuredSlaDomainId": "string",
                    "configuredSlaDomainName": "string",
                    "primaryClusterId": "string",
                    "hostId": "string",
                    "shareId": "string",
                    "hostName": "string",
                    "templateId": "string",
                    "templateName": "string",
                    "operatingSystemType": "string",
                    "effectiveSlaDomainId": "string",
                    "effectiveSlaDomainName": "string",
                    "effectiveSlaDomainPolarisManagedId": "string",
                    "includes": [
                        "string"
                    ],
                    "excludes": [
                        "string"
                    ],
                    "exceptions": [
                        "string"
                    ],
                    "isRelic": True,
                    "arraySpec": {
                        "proxyHostId": "string"
                    },
                    "isPassthrough": True
                }
            ],
            "total": 0
        }

    mock_cluster_version = mocker.patch('rubrik_cdm.Connect.cluster_version', autospec=True, spec_set=True)
    mock_cluster_version.return_value = "5.0"

    mock_get = mocker.patch('rubrik_cdm.Connect.get', autospec=True, spec_set=True)
    mock_get.side_effect = [
        mock_get_v1_host(),
        mock_get_v1_fileset_template(),
        mock_get_v1_fileset()]

    with pytest.raises(InvalidParameterException) as error:
        rubrik.on_demand_snapshot("object_name", "physical_host", host_os="Linux", fileset="fileset")

    error_message = error.value.args[0]

    assert error_message == "The Physical Host 'object_name' is not assigned to the 'fileset' Fileset."


def test_on_demand_snapshot_physical_host_current_sla(rubrik, mocker):

    def mock_get_v1_host():
        return {
            "hasMore": True,
            "data": [
                {
                    "id": "string",
                    "name": "object_name",
                    "hostname": "string",
                    "primaryClusterId": "string",
                    "operatingSystem": "string",
                    "operatingSystemType": "string",
                    "status": "string",
                    "nasBaseConfig": {
                        "vendorType": "string",
                        "apiUsername": "string",
                        "apiCertificate": "string",
                        "apiHostname": "string",
                        "apiEndpoint": "string",
                        "zoneName": "string"
                    },
                    "mssqlCbtEnabled": "Enabled",
                    "mssqlCbtEffectiveStatus": "On",
                    "organizationId": "string",
                    "organizationName": "string"
                }
            ],
            "total": 1
        }

    def mock_get_v1_fileset_template():
        return {
            "hasMore": True,
            "data": [
                {
                    "allowBackupNetworkMounts": True,
                    "allowBackupHiddenFoldersInNetworkMounts": True,
                    "useWindowsVss": True,
                    "name": "fileset",
                    "includes": [
                        "string"
                    ],
                    "excludes": [
                        "string"
                    ],
                    "exceptions": [
                        "string"
                    ],
                    "operatingSystemType": "UnixLike",
                    "shareType": "NFS",
                    "preBackupScript": "string",
                    "postBackupScript": "string",
                    "backupScriptTimeout": 0,
                    "backupScriptErrorHandling": "string",
                    "isArrayEnabled": True,
                    "id": "string",
                    "primaryClusterId": "string",
                    "isArchived": True,
                    "hostCount": 0,
                    "shareCount": 0
                }
            ],
            "total": 1
        }

    def mock_get_v1_fileset():
        return {
            "hasMore": True,
            "data": [
                {
                    "allowBackupNetworkMounts": True,
                    "allowBackupHiddenFoldersInNetworkMounts": True,
                    "useWindowsVss": True,
                    "id": "string",
                    "name": "fileset",
                    "configuredSlaDomainId": "string",
                    "configuredSlaDomainName": "string",
                    "primaryClusterId": "string",
                    "hostId": "string",
                    "shareId": "string",
                    "hostName": "string",
                    "templateId": "string",
                    "templateName": "string",
                    "operatingSystemType": "string",
                    "effectiveSlaDomainId": "string",
                    "effectiveSlaDomainName": "string",
                    "effectiveSlaDomainPolarisManagedId": "string",
                    "includes": [
                        "string"
                    ],
                    "excludes": [
                        "string"
                    ],
                    "exceptions": [
                        "string"
                    ],
                    "isRelic": True,
                    "arraySpec": {
                        "proxyHostId": "string"
                    },
                    "isPassthrough": True
                }
            ],
            "total": 1
        }

    def mock_post_v1_fileset_id_snapshot():
        return {
            "id": "string",
            "status": "string",
            "progress": 0,
            "startTime": "2019-05-05T18:57:06.003Z",
            "endTime": "2019-05-05T18:57:06.003Z",
            "nodeId": "string",
            "error": {
                "message": "string"
            },
            "links": [
                {
                    "href": "href_string",
                    "rel": "string"
                }
            ]
        }

    mock_cluster_version = mocker.patch('rubrik_cdm.Connect.cluster_version', autospec=True, spec_set=True)
    mock_cluster_version.return_value = "5.0"

    mock_get = mocker.patch('rubrik_cdm.Connect.get', autospec=True, spec_set=True)
    mock_get.side_effect = [
        mock_get_v1_host(),
        mock_get_v1_fileset_template(),
        mock_get_v1_fileset()]

    mock_post = mocker.patch('rubrik_cdm.Connect.post', autospec=True, spec_set=True)
    mock_post.return_value = mock_post_v1_fileset_id_snapshot()

    assert rubrik.on_demand_snapshot("object_name", "physical_host", host_os="Linux", fileset="fileset") == \
        (mock_post_v1_fileset_id_snapshot(), "href_string")


def test_on_demand_snapshot_physical_host_specific_sla(rubrik, mocker):

    def mock_get_v1_host():
        return {
            "hasMore": True,
            "data": [
                {
                    "id": "string",
                    "name": "object_name",
                    "hostname": "string",
                    "primaryClusterId": "string",
                    "operatingSystem": "string",
                    "operatingSystemType": "string",
                    "status": "string",
                    "nasBaseConfig": {
                        "vendorType": "string",
                        "apiUsername": "string",
                        "apiCertificate": "string",
                        "apiHostname": "string",
                        "apiEndpoint": "string",
                        "zoneName": "string"
                    },
                    "mssqlCbtEnabled": "Enabled",
                    "mssqlCbtEffectiveStatus": "On",
                    "organizationId": "string",
                    "organizationName": "string"
                }
            ],
            "total": 1
        }

    def mock_get_v1_fileset_template():
        return {
            "hasMore": True,
            "data": [
                {
                    "allowBackupNetworkMounts": True,
                    "allowBackupHiddenFoldersInNetworkMounts": True,
                    "useWindowsVss": True,
                    "name": "fileset",
                    "includes": [
                        "string"
                    ],
                    "excludes": [
                        "string"
                    ],
                    "exceptions": [
                        "string"
                    ],
                    "operatingSystemType": "UnixLike",
                    "shareType": "NFS",
                    "preBackupScript": "string",
                    "postBackupScript": "string",
                    "backupScriptTimeout": 0,
                    "backupScriptErrorHandling": "string",
                    "isArrayEnabled": True,
                    "id": "string",
                    "primaryClusterId": "string",
                    "isArchived": True,
                    "hostCount": 0,
                    "shareCount": 0
                }
            ],
            "total": 1
        }

    def mock_get_v1_fileset():
        return {
            "hasMore": True,
            "data": [
                {
                    "allowBackupNetworkMounts": True,
                    "allowBackupHiddenFoldersInNetworkMounts": True,
                    "useWindowsVss": True,
                    "id": "string",
                    "name": "fileset",
                    "configuredSlaDomainId": "string",
                    "configuredSlaDomainName": "string",
                    "primaryClusterId": "string",
                    "hostId": "string",
                    "shareId": "string",
                    "hostName": "string",
                    "templateId": "string",
                    "templateName": "string",
                    "operatingSystemType": "string",
                    "effectiveSlaDomainId": "string",
                    "effectiveSlaDomainName": "string",
                    "effectiveSlaDomainPolarisManagedId": "string",
                    "includes": [
                        "string"
                    ],
                    "excludes": [
                        "string"
                    ],
                    "exceptions": [
                        "string"
                    ],
                    "isRelic": True,
                    "arraySpec": {
                        "proxyHostId": "string"
                    },
                    "isPassthrough": True
                }
            ],
            "total": 1
        }

    def mock_post_v1_fileset_id_snapshot():
        return {
            "id": "string",
            "status": "string",
            "progress": 0,
            "startTime": "2019-05-05T18:57:06.003Z",
            "endTime": "2019-05-05T18:57:06.003Z",
            "nodeId": "string",
            "error": {
                "message": "string"
            },
            "links": [
                {
                    "href": "href_string",
                    "rel": "string"
                }
            ]
        }

    mock_cluster_version = mocker.patch('rubrik_cdm.Connect.cluster_version', autospec=True, spec_set=True)
    mock_cluster_version.return_value = "5.0"

    mock_get = mocker.patch('rubrik_cdm.Connect.get', autospec=True, spec_set=True)
    mock_get.side_effect = [
        mock_get_v1_host(),
        mock_get_v1_fileset_template(),
        mock_get_v1_fileset()]

    mock_post = mocker.patch('rubrik_cdm.Connect.post', autospec=True, spec_set=True)
    mock_post.return_value = mock_post_v1_fileset_id_snapshot()

    assert rubrik.on_demand_snapshot("object_name", "physical_host", host_os="Linux", fileset="fileset") == \
        (mock_post_v1_fileset_id_snapshot(), "href_string")


def test_object_id_invalid_object_type(rubrik):
    with pytest.raises(InvalidParameterException) as error:
        rubrik.object_id("object_name", "not_a_valid_object_type")

    error_message = error.value.args[0]

    assert error_message == "The object_id() object_type argument must be one of the following: ['vmware', 'sla', 'vmware_host', 'physical_host', 'fileset_template', 'managed_volume', 'mssql_db', 'mssql_instance', 'vcenter', 'ahv', 'aws_native', 'oracle_db', 'volume_group', 'archival_location']."


def test_object_id_invalid_fileset_template(rubrik):
    with pytest.raises(InvalidParameterException) as error:
        rubrik.object_id("object_name", "fileset_template")

    error_message = error.value.args[0]

    assert error_message == "You must provide the Fileset Template OS type."


def test_object_id_invalid_fileset_template_type(rubrik):
    with pytest.raises(InvalidParameterException) as error:
        rubrik.object_id("object_name", "fileset_template", host_os="not_a_valid_host_os")

    error_message = error.value.args[0]

    assert error_message == "The host_os must be either 'Linux' or 'Windows'."


@pytest.mark.parametrize('sla_name', ["forever", "unprotected"])
def test_object_id_sla_forever_or_unprotected(rubrik, sla_name):

    assert rubrik.object_id(sla_name, "sla") == "UNPROTECTED"


def test_object_id_not_found(rubrik, mocker):

    def mock_get_v1_vmware_vm():
        return {
            "hasMore": True,
            "data": [
                {
                    "id": "string",
                    "name": "string",
                    "configuredSlaDomainId": "string",
                    "configuredSlaDomainName": "string",
                    "primaryClusterId": "string",
                    "slaAssignment": "Derived",
                    "effectiveSlaDomainId": "string",
                    "effectiveSlaDomainName": "string",
                    "effectiveSlaDomainPolarisManagedId": "string",
                    "effectiveSlaSourceObjectId": "string",
                    "effectiveSlaSourceObjectName": "string",
                    "moid": "string",
                    "vcenterId": "string",
                    "hostName": "string",
                    "hostId": "string",
                    "clusterName": "string",
                    "snapshotConsistencyMandate": "UNKNOWN",
                    "powerStatus": "string",
                    "protectionDate": "2019-05-06T04:23:38.418Z",
                    "ipAddress": "string",
                    "agentStatus": {
                        "agentStatus": "string",
                        "disconnectReason": "string"
                    },
                    "toolsInstalled": True,
                    "guestOsName": "string",
                    "isReplicationEnabled": True,
                    "folderPath": [
                        {
                            "id": "string",
                            "managedId": "string",
                            "name": "string"
                        }
                    ],
                    "infraPath": [
                        {
                            "id": "string",
                            "managedId": "string",
                            "name": "string"
                        }
                    ],
                    "vmwareToolsInstalled": True,
                    "isRelic": True,
                    "guestCredentialAuthorizationStatus": "string",
                    "cloudInstantiationSpec": {
                        "imageRetentionInSeconds": 0
                    },
                    "parentAppInfo": {
                        "id": "string",
                        "isProtectedThruHierarchy": True
                    }
                }
            ],
            "total": 0
        }

    mock_get = mocker.patch('rubrik_cdm.Connect.get', autospec=True, spec_set=True)
    mock_get.return_value = mock_get_v1_vmware_vm()

    with pytest.raises(InvalidParameterException) as error:
        rubrik.object_id("object_name", "vmware")

    error_message = error.value.args[0]

    assert error_message == "The vmware object 'object_name' was not found on the Rubrik cluster."


def test_object_id_not_in_object_ids_list(rubrik, mocker):

    def mock_get_v1_vmware_vm():
        return {
            "hasMore": True,
            "data": [
                {
                    "id": "string",
                    "name": "string",
                    "configuredSlaDomainId": "string",
                    "configuredSlaDomainName": "string",
                    "primaryClusterId": "string",
                    "slaAssignment": "Derived",
                    "effectiveSlaDomainId": "string",
                    "effectiveSlaDomainName": "string",
                    "effectiveSlaDomainPolarisManagedId": "string",
                    "effectiveSlaSourceObjectId": "string",
                    "effectiveSlaSourceObjectName": "string",
                    "moid": "string",
                    "vcenterId": "string",
                    "hostName": "string",
                    "hostId": "string",
                    "clusterName": "string",
                    "snapshotConsistencyMandate": "UNKNOWN",
                    "powerStatus": "string",
                    "protectionDate": "2019-05-06T04:23:38.418Z",
                    "ipAddress": "string",
                    "agentStatus": {
                        "agentStatus": "string",
                        "disconnectReason": "string"
                    },
                    "toolsInstalled": True,
                    "guestOsName": "string",
                    "isReplicationEnabled": True,
                    "folderPath": [
                        {
                            "id": "string",
                            "managedId": "string",
                            "name": "string"
                        }
                    ],
                    "infraPath": [
                        {
                            "id": "string",
                            "managedId": "string",
                            "name": "string"
                        }
                    ],
                    "vmwareToolsInstalled": True,
                    "isRelic": True,
                    "guestCredentialAuthorizationStatus": "string",
                    "cloudInstantiationSpec": {
                        "imageRetentionInSeconds": 0
                    },
                    "parentAppInfo": {
                        "id": "string",
                        "isProtectedThruHierarchy": True
                    }
                }
            ],
            "total": 1
        }

    mock_get = mocker.patch('rubrik_cdm.Connect.get', autospec=True, spec_set=True)
    mock_get.return_value = mock_get_v1_vmware_vm()

    with pytest.raises(InvalidParameterException) as error:
        rubrik.object_id("object_name", "vmware")

    error_message = error.value.args[0]

    assert error_message == "The vmware object 'object_name' was not found on the Rubrik cluster."


def test_object_id_multiple_objects_found(rubrik, mocker):

    def mock_get_v1_vmware_vm():
        return {
            "hasMore": True,
            "data": [
                {
                    "id": "string",
                    "name": "object_name",
                    "configuredSlaDomainId": "string",
                    "configuredSlaDomainName": "string",
                    "primaryClusterId": "string",
                    "slaAssignment": "Derived",
                    "effectiveSlaDomainId": "string",
                    "effectiveSlaDomainName": "string",
                    "effectiveSlaDomainPolarisManagedId": "string",
                    "effectiveSlaSourceObjectId": "string",
                    "effectiveSlaSourceObjectName": "string",
                    "moid": "string",
                    "vcenterId": "string",
                    "hostName": "string",
                    "hostId": "string",
                    "clusterName": "string",
                    "snapshotConsistencyMandate": "UNKNOWN",
                    "powerStatus": "string",
                    "protectionDate": "2019-05-06T04:23:38.418Z",
                    "ipAddress": "string",
                    "agentStatus": {
                        "agentStatus": "string",
                        "disconnectReason": "string"
                    },
                    "toolsInstalled": True,
                    "guestOsName": "string",
                    "isReplicationEnabled": True,
                    "folderPath": [
                        {
                            "id": "string",
                            "managedId": "string",
                            "name": "string"
                        }
                    ],
                    "infraPath": [
                        {
                            "id": "string",
                            "managedId": "string",
                            "name": "string"
                        }
                    ],
                    "vmwareToolsInstalled": True,
                    "isRelic": True,
                    "guestCredentialAuthorizationStatus": "string",
                    "cloudInstantiationSpec": {
                        "imageRetentionInSeconds": 0
                    },
                    "parentAppInfo": {
                        "id": "string",
                        "isProtectedThruHierarchy": True
                    }
                },
                {
                    "id": "string",
                    "name": "object_name",
                    "configuredSlaDomainId": "string",
                    "configuredSlaDomainName": "string",
                    "primaryClusterId": "string",
                    "slaAssignment": "Derived",
                    "effectiveSlaDomainId": "string",
                    "effectiveSlaDomainName": "string",
                    "effectiveSlaDomainPolarisManagedId": "string",
                    "effectiveSlaSourceObjectId": "string",
                    "effectiveSlaSourceObjectName": "string",
                    "moid": "string",
                    "vcenterId": "string",
                    "hostName": "string",
                    "hostId": "string",
                    "clusterName": "string",
                    "snapshotConsistencyMandate": "UNKNOWN",
                    "powerStatus": "string",
                    "protectionDate": "2019-05-06T04:23:38.418Z",
                    "ipAddress": "string",
                    "agentStatus": {
                        "agentStatus": "string",
                        "disconnectReason": "string"
                    },
                    "toolsInstalled": True,
                    "guestOsName": "string",
                    "isReplicationEnabled": True,
                    "folderPath": [
                        {
                            "id": "string",
                            "managedId": "string",
                            "name": "string"
                        }
                    ],
                    "infraPath": [
                        {
                            "id": "string",
                            "managedId": "string",
                            "name": "string"
                        }
                    ],
                    "vmwareToolsInstalled": True,
                    "isRelic": True,
                    "guestCredentialAuthorizationStatus": "string",
                    "cloudInstantiationSpec": {
                        "imageRetentionInSeconds": 0
                    },
                    "parentAppInfo": {
                        "id": "string",
                        "isProtectedThruHierarchy": True
                    }
                }
            ],
            "total": 2
        }

    mock_get = mocker.patch('rubrik_cdm.Connect.get', autospec=True, spec_set=True)
    mock_get.return_value = mock_get_v1_vmware_vm()

    with pytest.raises(InvalidParameterException) as error:
        rubrik.object_id("object_name", "vmware")

    error_message = error.value.args[0]

    assert error_message == "Multiple vmware objects named 'object_name' were found on the Rubrik cluster. Unable to return a specific object id."


def test_object_id_vmware(rubrik, mocker):

    def mock_get_v1_vmware_vm():
        return {
            "hasMore": True,
            "data": [
                {
                    "id": "string_id",
                    "name": "string",
                    "configuredSlaDomainId": "string",
                    "configuredSlaDomainName": "string",
                    "primaryClusterId": "string",
                    "slaAssignment": "Derived",
                    "effectiveSlaDomainId": "string",
                    "effectiveSlaDomainName": "string",
                    "effectiveSlaDomainPolarisManagedId": "string",
                    "effectiveSlaSourceObjectId": "string",
                    "effectiveSlaSourceObjectName": "string",
                    "moid": "string",
                    "vcenterId": "string",
                    "hostName": "string",
                    "hostId": "string",
                    "clusterName": "string",
                    "snapshotConsistencyMandate": "UNKNOWN",
                    "powerStatus": "string",
                    "protectionDate": "2019-05-06T04:23:38.418Z",
                    "ipAddress": "string",
                    "agentStatus": {
                        "agentStatus": "string",
                        "disconnectReason": "string"
                    },
                    "toolsInstalled": True,
                    "guestOsName": "string",
                    "isReplicationEnabled": True,
                    "folderPath": [
                        {
                            "id": "string",
                            "managedId": "string",
                            "name": "string"
                        }
                    ],
                    "infraPath": [
                        {
                            "id": "string",
                            "managedId": "string",
                            "name": "string"
                        }
                    ],
                    "vmwareToolsInstalled": True,
                    "isRelic": True,
                    "guestCredentialAuthorizationStatus": "string",
                    "cloudInstantiationSpec": {
                        "imageRetentionInSeconds": 0
                    },
                    "parentAppInfo": {
                        "id": "string",
                        "isProtectedThruHierarchy": True
                    }
                }
            ],
            "total": 1
        }

    mock_get = mocker.patch('rubrik_cdm.Connect.get', autospec=True, spec_set=True)
    mock_get.return_value = mock_get_v1_vmware_vm()

    assert rubrik.object_id("string", "vmware") == "string_id"


def test_object_id_sla(rubrik, mocker):

    def mock_get_v1_sla_domain():
        return {
            "hasMore": True,
            "data": [
                {
                    "id": "string_id",
                    "primaryClusterId": "string",
                    "name": "string",
                    "frequencies": [
                        {
                            "timeUnit": "string",
                            "frequency": 0,
                            "retention": 0
                        }
                    ],
                    "allowedBackupWindows": [
                        {
                            "startTimeAttributes": {
                                "minutes": 0,
                                "hour": 0,
                                "dayOfWeek": 0
                            },
                            "durationInHours": 0
                        }
                    ],
                    "firstFullAllowedBackupWindows": [
                        {
                            "startTimeAttributes": {
                                "minutes": 0,
                                "hour": 0,
                                "dayOfWeek": 0
                            },
                            "durationInHours": 0
                        }
                    ],
                    "localRetentionLimit": 0,
                    "maxLocalRetentionLimit": 0,
                    "archivalSpecs": [
                        {
                            "locationId": "string",
                            "archivalThreshold": 0
                        }
                    ],
                    "replicationSpecs": [
                        {
                            "locationId": "string",
                            "retentionLimit": 0
                        }
                    ],
                    "numDbs": 0,
                    "numOracleDbs": 0,
                    "numFilesets": 0,
                    "numHypervVms": 0,
                    "numNutanixVms": 0,
                    "numManagedVolumes": 0,
                    "numStorageArrayVolumeGroups": 0,
                    "numWindowsVolumeGroups": 0,
                    "numLinuxHosts": 0,
                    "numShares": 0,
                    "numWindowsHosts": 0,
                    "numVms": 0,
                    "numEc2Instances": 0,
                    "numVcdVapps": 0,
                    "numProtectedObjects": 0,
                    "isDefault": True,
                    "uiColor": "string"
                }
            ],
            "total": 1
        }

    mock_get = mocker.patch('rubrik_cdm.Connect.get', autospec=True, spec_set=True)
    mock_get.return_value = mock_get_v1_sla_domain()

    assert rubrik.object_id("string", "sla") == "string_id"


def test_object_id_vmware_host(rubrik, mocker):

    def mock_get_v1_vmware_host():
        return {
            "hasMore": True,
            "data": [
                {
                    "id": "string_id",
                    "name": "string",
                    "configuredSlaDomainId": "string",
                    "configuredSlaDomainName": "string",
                    "primaryClusterId": "string",
                    "datacenterId": "string",
                    "computeClusterId": "string",
                    "datastores": [
                        {
                            "id": "string",
                            "name": "string",
                            "capacity": 0,
                            "dataStoreType": "string",
                            "dataCenterName": "string",
                            "isLocal": True
                        }
                    ],
                    "effectiveSlaDomainId": "string",
                    "effectiveSlaDomainName": "string",
                    "effectiveSlaSourceObjectId": "string",
                    "effectiveSlaSourceObjectName": "string",
                    "effectiveSlaDomainPolarisManagedId": "string"
                }
            ],
            "total": 1
        }

    mock_get = mocker.patch('rubrik_cdm.Connect.get', autospec=True, spec_set=True)
    mock_get.return_value = mock_get_v1_vmware_host()

    assert rubrik.object_id("string", "vmware_host") == "string_id"


def test_object_id_fileset_template(rubrik, mocker):

    def mock_get_v1_fileset_template():
        return {
            "hasMore": True,
            "data": [
                {
                    "allowBackupNetworkMounts": True,
                    "allowBackupHiddenFoldersInNetworkMounts": True,
                    "useWindowsVss": True,
                    "name": "string",
                    "includes": [
                        "string"
                    ],
                    "excludes": [
                        "string"
                    ],
                    "exceptions": [
                        "string"
                    ],
                    "operatingSystemType": "UnixLike",
                    "shareType": "NFS",
                    "preBackupScript": "string",
                    "postBackupScript": "string",
                    "backupScriptTimeout": 0,
                    "backupScriptErrorHandling": "string",
                    "isArrayEnabled": True,
                    "id": "string_id",
                    "primaryClusterId": "string",
                    "isArchived": True,
                    "hostCount": 0,
                    "shareCount": 0
                }
            ],
            "total": 1
        }

    mock_get = mocker.patch('rubrik_cdm.Connect.get', autospec=True, spec_set=True)
    mock_get.return_value = mock_get_v1_fileset_template()

    assert rubrik.object_id("string", "fileset_template", host_os="Linux") == "string_id"


def test_object_id_managed_volume(rubrik, mocker):

    def mock_get_internal_managed_volume():
        return {
            "hasMore": True,
            "data": [
                {
                    "id": "string_id",
                    "name": "string",
                    "configuredSlaDomainId": "string",
                    "configuredSlaDomainName": "string",
                    "primaryClusterId": "string",
                    "slaAssignment": "Derived",
                    "effectiveSlaDomainId": "string",
                    "effectiveSlaDomainName": "string",
                    "effectiveSlaDomainPolarisManagedId": "string",
                    "effectiveSlaSourceObjectId": "string",
                    "effectiveSlaSourceObjectName": "string",
                    "snapshotCount": 0,
                    "pendingSnapshotCount": 0,
                    "isRelic": True,
                    "applicationTag": "Oracle",
                    "numChannels": 0,
                    "volumeSize": 0,
                    "usedSize": 0,
                    "state": "ExportRequested",
                    "hostPatterns": [
                        "string"
                    ],
                    "mainExport": {
                        "isActive": True,
                        "channels": [
                            {
                                "ipAddress": "string",
                                "mountPoint": "string"
                            }
                        ],
                        "config": {
                            "hostPatterns": [
                                "string"
                            ],
                            "nodeHint": [
                                "string"
                            ],
                            "smbDomainName": "string",
                            "smbValidUsers": [
                                "string"
                            ],
                            "smbValidIps": [
                                "string"
                            ],
                            "subnet": "string",
                            "shareType": "NFS"
                        }
                    },
                    "isWritable": True,
                    "links": [
                        {
                            "href": "string",
                            "rel": "string"
                        }
                    ],
                    "isDeleted": True,
                    "shareType": "NFS",
                    "smbDomainName": "string",
                    "smbValidUsers": [
                        "string"
                    ],
                    "smbValidIps": [
                        "string"
                    ]
                }
            ],
            "total": 1
        }

    mock_get = mocker.patch('rubrik_cdm.Connect.get', autospec=True, spec_set=True)
    mock_get.return_value = mock_get_internal_managed_volume()

    assert rubrik.object_id("string", "managed_volume") == "string_id"


def test_object_id_ahv(rubrik, mocker):

    def mock_get_internal_nutanix_vm():
        return {
            "hasMore": True,
            "data": [
                {
                    "id": "string_id",
                    "name": "string",
                    "configuredSlaDomainId": "string",
                    "configuredSlaDomainName": "string",
                    "primaryClusterId": "string",
                    "slaAssignment": "Derived",
                    "effectiveSlaDomainId": "string",
                    "effectiveSlaDomainName": "string",
                    "effectiveSlaDomainPolarisManagedId": "string",
                    "effectiveSlaSourceObjectId": "string",
                    "effectiveSlaSourceObjectName": "string",
                    "nutanixClusterId": "string",
                    "nutanixClusterName": "string",
                    "isRelic": True,
                    "snapshotConsistencyMandate": "Automatic",
                    "agentStatus": {
                        "agentStatus": "string",
                        "disconnectReason": "string"
                    },
                    "operatingSystemType": "AIX"
                }
            ],
            "total": 1
        }

    mock_get = mocker.patch('rubrik_cdm.Connect.get', autospec=True, spec_set=True)
    mock_get.return_value = mock_get_internal_nutanix_vm()

    assert rubrik.object_id("string", "ahv") == "string_id"


def test_object_id_mssql_db(rubrik, mocker):

    def mock_get_v1_mssql_db():
        return {
            "hasMore": True,
            "data": [
                {
                    "id": "string_id",
                    "name": "string",
                    "configuredSlaDomainId": "string",
                    "configuredSlaDomainName": "string",
                    "primaryClusterId": "string",
                    "slaAssignment": "Derived",
                    "effectiveSlaDomainId": "string",
                    "effectiveSlaDomainName": "string",
                    "effectiveSlaDomainPolarisManagedId": "string",
                    "effectiveSlaSourceObjectId": "string",
                    "effectiveSlaSourceObjectName": "string",
                    "rootProperties": {
                        "rootType": "Host",
                        "rootId": "string",
                        "rootName": "string"
                    },
                    "instanceId": "string",
                    "instanceName": "string",
                    "isRelic": True,
                    "copyOnly": True,
                    "logBackupFrequencyInSeconds": 0,
                    "logBackupRetentionHours": 0,
                    "isLiveMount": True,
                    "isLogShippingSecondary": True,
                    "recoveryModel": "SIMPLE",
                    "state": "string",
                    "hasPermissions": True,
                    "isInAvailabilityGroup": True,
                    "replicas": [
                        {
                            "instanceId": "string",
                            "instanceName": "string",
                            "recoveryModel": "SIMPLE",
                            "state": "string",
                            "hasPermissions": True,
                            "isStandby": True,
                            "recoveryForkGuid": "string",
                            "isArchived": True,
                            "isDeleted": True,
                            "availabilityInfo": {
                                "role": "PRIMARY"
                            },
                            "rootProperties": {
                                "rootType": "Host",
                                "rootId": "string",
                                "rootName": "string"
                            }
                        }
                    ],
                    "availabilityGroupId": "string",
                    "unprotectableReasons": [
                        {
                            "unprotectableType": "InsufficientPermissions",
                            "message": "string"
                        }
                    ]
                }
            ],
            "total": 1
        }

    mock_get = mocker.patch('rubrik_cdm.Connect.get', autospec=True, spec_set=True)
    mock_get.return_value = mock_get_v1_mssql_db()

    assert rubrik.object_id("string", "mssql_db") == "string_id"


def test_object_id_mssql_instance(rubrik, mocker):

    def mock_get_v1_mssql_instance():
        return {
            "hasMore": True,
            "data": [
                {
                    "logBackupFrequencyInSeconds": 0,
                    "logRetentionHours": 0,
                    "copyOnly": True,
                    "id": "string_id",
                    "internalTimestamp": 0,
                    "name": "string",
                    "primaryClusterId": "string",
                    "rootProperties": {
                        "rootType": "Host",
                        "rootId": "string",
                        "rootName": "string"
                    },
                    "clusterInstanceAddress": "string",
                    "protectionDate": "2019-05-06",
                    "version": "string",
                    "configuredSlaDomainId": "string",
                    "configuredSlaDomainName": "string",
                    "unprotectableReasons": [
                        {
                            "unprotectableType": "InsufficientPermissions",
                            "message": "string"
                        }
                    ]
                }
            ],
            "total": 1
        }

    mock_get = mocker.patch('rubrik_cdm.Connect.get', autospec=True, spec_set=True)
    mock_get.return_value = mock_get_v1_mssql_instance()

    assert rubrik.object_id("string", "mssql_instance") == "string_id"


def test_object_id_aws_native(rubrik, mocker):

    def mock_get_internal_aws_account():
        return {
            "hasMore": True,
            "data": [
                {
                    "id": "string_id",
                    "name": "string",
                    "primaryClusterId": "string",
                    "status": "Connected"
                }
            ],
            "total": 1
        }

    mock_get = mocker.patch('rubrik_cdm.Connect.get', autospec=True, spec_set=True)
    mock_get.return_value = mock_get_internal_aws_account()

    assert rubrik.object_id("string", "aws_native") == "string_id"


def test_object_id_vcenter(rubrik, mocker):

    def mock_get_v1_vmware_vcenter():
        return {
            "hasMore": True,
            "data": [
                {
                    "caCerts": "string",
                    "configuredSlaDomainId": "string",
                    "id": "string_id",
                    "name": "string",
                    "configuredSlaDomainName": "string",
                    "primaryClusterId": "string",
                    "hostname": "string",
                    "username": "string",
                    "conflictResolutionAuthz": "AllowAutoConflictResolution",
                    "configuredSlaDomainPolarisManagedId": "string"
                }
            ],
            "total": 1
        }

    mock_get = mocker.patch('rubrik_cdm.Connect.get', autospec=True, spec_set=True)
    mock_get.return_value = mock_get_v1_vmware_vcenter()

    assert rubrik.object_id("string", "vcenter") == "string_id"


def test_object_id_physical_host_cdm_4_x(rubrik, mocker):

    def mock_get_v1_host():
        return {
            "hasMore": True,
            "data": [
                {
                    "id": "string_id",
                    "hostname": "string",
                    "primaryClusterId": "string",
                    "operatingSystem": "string",
                    "operatingSystemType": "string",
                    "status": "string",
                    "nasBaseConfig": {
                        "vendorType": "string",
                        "apiUsername": "string",
                        "apiCertificate": "string",
                        "apiHostname": "string",
                        "apiEndpoint": "string",
                        "zoneName": "string"
                    },
                    "mssqlCbtEnabled": "Enabled",
                    "mssqlCbtEffectiveStatus": "On",
                    "organizationId": "string",
                    "organizationName": "string"
                }
            ],
            "total": 1
        }

    mock_cluster_version = mocker.patch('rubrik_cdm.Connect.cluster_version', autospec=True, spec_set=True)
    mock_cluster_version.return_value = "4.0"

    mock_get = mocker.patch('rubrik_cdm.Connect.get', autospec=True, spec_set=True)
    mock_get.return_value = mock_get_v1_host()

    assert rubrik.object_id("string", "physical_host") == "string_id"


def test_object_id_physical_host_cdm_5_x(rubrik, mocker):

    def mock_get_v1_host():
        return {
            "hasMore": True,
            "data": [
                {
                    "id": "string_id",
                    "name": "string",
                    "hostname": "string",
                    "primaryClusterId": "string",
                    "operatingSystem": "string",
                    "operatingSystemType": "string",
                    "status": "string",
                    "nasBaseConfig": {
                        "vendorType": "string",
                        "apiUsername": "string",
                        "apiCertificate": "string",
                        "apiHostname": "string",
                        "apiEndpoint": "string",
                        "zoneName": "string"
                    },
                    "mssqlCbtEnabled": "Enabled",
                    "mssqlCbtEffectiveStatus": "On",
                    "organizationId": "string",
                    "organizationName": "string"
                }
            ],
            "total": 1
        }

    mock_cluster_version = mocker.patch('rubrik_cdm.Connect.cluster_version', autospec=True, spec_set=True)
    mock_cluster_version.return_value = "5.0"

    mock_get = mocker.patch('rubrik_cdm.Connect.get', autospec=True, spec_set=True)
    mock_get.return_value = mock_get_v1_host()

    assert rubrik.object_id("string", "physical_host") == "string_id"


def test_assign_sla_invalid_object_type(rubrik):
    with pytest.raises(InvalidParameterException) as error:
        rubrik.assign_sla("object_name", "sla_name", "not_a_valid_object_type")

    error_message = error.value.args[0]

<<<<<<< HEAD
    assert error_message == "The assign_sla() object_type argument must be one of the following: ['vmware', 'mssql_host', 'volume_group', 'ahv']."
=======
    assert error_message == "The assign_sla() object_type argument must be one of the following: ['vmware', 'mssql_host', 'volume_group', 'fileset']."
>>>>>>> 15e7c2a1


def test_assign_sla_idempotence_specific_sla(rubrik, mocker):

    def mock_get_v1_sla_domain():
        return {
            "hasMore": True,
            "data": [
                {
                    "id": "string_sla_id",
                    "primaryClusterId": "string",
                    "name": "Gold",
                    "frequencies": [
                        {
                            "timeUnit": "string",
                            "frequency": 0,
                            "retention": 0
                        }
                    ],
                    "allowedBackupWindows": [
                        {
                            "startTimeAttributes": {
                                "minutes": 0,
                                "hour": 0,
                                "dayOfWeek": 0
                            },
                            "durationInHours": 0
                        }
                    ],
                    "firstFullAllowedBackupWindows": [
                        {
                            "startTimeAttributes": {
                                "minutes": 0,
                                "hour": 0,
                                "dayOfWeek": 0
                            },
                            "durationInHours": 0
                        }
                    ],
                    "localRetentionLimit": 0,
                    "maxLocalRetentionLimit": 0,
                    "archivalSpecs": [
                        {
                            "locationId": "string",
                            "archivalThreshold": 0
                        }
                    ],
                    "replicationSpecs": [
                        {
                            "locationId": "string",
                            "retentionLimit": 0
                        }
                    ],
                    "numDbs": 0,
                    "numOracleDbs": 0,
                    "numFilesets": 0,
                    "numHypervVms": 0,
                    "numNutanixVms": 0,
                    "numManagedVolumes": 0,
                    "numStorageArrayVolumeGroups": 0,
                    "numWindowsVolumeGroups": 0,
                    "numLinuxHosts": 0,
                    "numShares": 0,
                    "numWindowsHosts": 0,
                    "numVms": 0,
                    "numEc2Instances": 0,
                    "numVcdVapps": 0,
                    "numProtectedObjects": 0,
                    "isDefault": True,
                    "uiColor": "string"
                }
            ],
            "total": 1
        }

    def mock_get_v1_vmware_vm():
        return {
            "hasMore": True,
            "data": [
                {
                    "id": "string_id",
                    "name": "object_name",
                    "configuredSlaDomainId": "string_sla_id",
                    "configuredSlaDomainName": "string",
                    "primaryClusterId": "string",
                    "slaAssignment": "Derived",
                    "effectiveSlaDomainId": "string",
                    "effectiveSlaDomainName": "string",
                    "effectiveSlaDomainPolarisManagedId": "string",
                    "effectiveSlaSourceObjectId": "string",
                    "effectiveSlaSourceObjectName": "string",
                    "moid": "string",
                    "vcenterId": "string",
                    "hostName": "string",
                    "hostId": "string",
                    "clusterName": "string",
                    "snapshotConsistencyMandate": "UNKNOWN",
                    "powerStatus": "string",
                    "protectionDate": "2019-05-05T18:57:06.133Z",
                    "ipAddress": "string",
                    "agentStatus": {
                        "agentStatus": "string",
                        "disconnectReason": "string"
                    },
                    "toolsInstalled": True,
                    "guestOsName": "string",
                    "isReplicationEnabled": True,
                    "folderPath": [
                        {
                            "id": "string",
                            "managedId": "string",
                            "name": "string"
                        }
                    ],
                    "infraPath": [
                        {
                            "id": "string",
                            "managedId": "string",
                            "name": "string"
                        }
                    ],
                    "vmwareToolsInstalled": True,
                    "isRelic": True,
                    "guestCredentialAuthorizationStatus": "string",
                    "cloudInstantiationSpec": {
                        "imageRetentionInSeconds": 0
                    },
                    "parentAppInfo": {
                        "id": "string",
                        "isProtectedThruHierarchy": True
                    }
                }
            ],
            "total": 1
        }

    def mock_get_v1_vmware_vm_id():
        return {
            "maxNestedVsphereSnapshots": 0,
            "isVmPaused": True,
            "configuredSlaDomainId": "string_sla_id",
            "snapshotConsistencyMandate": "UNKNOWN",
            "preBackupScript": {
                "scriptPath": "string",
                "timeoutMs": 0,
                "failureHandling": "abort"
            },
            "postSnapScript": {
                "scriptPath": "string",
                "timeoutMs": 0,
                "failureHandling": "abort"
            },
            "postBackupScript": {
                "scriptPath": "string",
                "timeoutMs": 0,
                "failureHandling": "abort"
            },
            "isArrayIntegrationEnabled": True,
            "cloudInstantiationSpec": {
                "imageRetentionInSeconds": 0
            },
            "throttlingSettings": {
                "ioLatencyThreshold": 0,
                "datastoreIoLatencyThreshold": 0,
                "cpuUtilizationThreshold": 0
            },
            "id": "string",
            "name": "string",
            "configuredSlaDomainName": "string",
            "primaryClusterId": "string",
            "slaAssignment": "Derived",
            "effectiveSlaDomainId": "string",
            "effectiveSlaDomainName": "string",
            "effectiveSlaDomainPolarisManagedId": "string",
            "effectiveSlaSourceObjectId": "string",
            "effectiveSlaSourceObjectName": "string",
            "moid": "string",
            "vcenterId": "string",
            "hostName": "string",
            "hostId": "string",
            "clusterName": "string",
            "powerStatus": "string",
            "protectionDate": "2019-05-05T18:57:06.257Z",
            "ipAddress": "string",
            "agentStatus": {
                "agentStatus": "string",
                "disconnectReason": "string"
            },
            "toolsInstalled": True,
            "guestOsName": "string",
            "isReplicationEnabled": True,
            "folderPath": [
                {
                    "id": "string",
                    "managedId": "string",
                    "name": "string"
                }
            ],
            "infraPath": [
                {
                    "id": "string",
                    "managedId": "string",
                    "name": "string"
                }
            ],
            "vmwareToolsInstalled": True,
            "isRelic": True,
            "guestCredentialAuthorizationStatus": "string",
            "parentAppInfo": {
                "id": "string",
                "isProtectedThruHierarchy": True
            },
            "blackoutWindowStatus": {
                "isGlobalBlackoutActive": True,
                "isSnappableBlackoutActive": True
            },
            "blackoutWindows": {
                "globalBlackoutWindows": [
                    {
                        "startTime": "string",
                        "endTime": "string"
                    }
                ],
                "snappableBlackoutWindows": [
                    {
                        "startTime": "string",
                        "endTime": "string"
                    }
                ]
            },
            "effectiveSlaDomain": {
                "id": "string",
                "primaryClusterId": "string",
                "name": "string",
                "frequencies": [
                    {
                        "timeUnit": "string",
                        "frequency": 0,
                        "retention": 0
                    }
                ],
                "allowedBackupWindows": [
                    {
                        "startTimeAttributes": {
                            "minutes": 0,
                            "hour": 0,
                            "dayOfWeek": 0
                        },
                        "durationInHours": 0
                    }
                ],
                "firstFullAllowedBackupWindows": [
                    {
                        "startTimeAttributes": {
                            "minutes": 0,
                            "hour": 0,
                            "dayOfWeek": 0
                        },
                        "durationInHours": 0
                    }
                ],
                "localRetentionLimit": 0,
                "maxLocalRetentionLimit": 0,
                "archivalSpecs": [
                    {
                        "locationId": "string",
                        "archivalThreshold": 0
                    }
                ],
                "replicationSpecs": [
                    {
                        "locationId": "string",
                        "retentionLimit": 0
                    }
                ],
                "numDbs": 0,
                "numOracleDbs": 0,
                "numFilesets": 0,
                "numHypervVms": 0,
                "numNutanixVms": 0,
                "numManagedVolumes": 0,
                "numStorageArrayVolumeGroups": 0,
                "numWindowsVolumeGroups": 0,
                "numLinuxHosts": 0,
                "numShares": 0,
                "numWindowsHosts": 0,
                "numVms": 0,
                "numEc2Instances": 0,
                "numVcdVapps": 0,
                "numProtectedObjects": 0,
                "isDefault": True,
                "uiColor": "string"
            },
            "currentHost": {
                "id": "string",
                "name": "string",
                "configuredSlaDomainId": "string",
                "configuredSlaDomainName": "string",
                "primaryClusterId": "string",
                "datacenterId": "string",
                "computeClusterId": "string",
                "datastores": [
                    {
                        "id": "string",
                        "name": "string",
                        "capacity": 0,
                        "dataStoreType": "string",
                        "dataCenterName": "string",
                        "isLocal": True
                    }
                ],
                "effectiveSlaDomainId": "string",
                "effectiveSlaDomainName": "string",
                "effectiveSlaSourceObjectId": "string",
                "effectiveSlaSourceObjectName": "string",
                "effectiveSlaDomainPolarisManagedId": "string"
            },
            "virtualDiskIds": [
                "string"
            ],
            "snapshots": [
                {
                    "id": "string",
                    "date": "2019-05-05T18:57:06.257Z",
                    "expirationDate": "2019-05-05T18:57:06.257Z",
                    "sourceObjectType": "string",
                    "isOnDemandSnapshot": True,
                    "cloudState": 0,
                    "consistencyLevel": "string",
                    "indexState": 0,
                    "replicationLocationIds": [
                        "string"
                    ],
                    "archivalLocationIds": [
                        "string"
                    ],
                    "slaId": "string",
                    "slaName": "string",
                    "vmName": "string"
                }
            ],
            "snapshotCount": 0,
            "physicalStorage": 0,
            "guestOsType": "Linux",
            "isArrayIntegrationPossible": True,
            "guestCredential": {
                "username": "string"
            },
            "isAgentRegistered": True
        }

    mock_get = mocker.patch('rubrik_cdm.Connect.get', autospec=True, spec_set=True)
    mock_get.side_effect = [mock_get_v1_sla_domain(), mock_get_v1_vmware_vm(), mock_get_v1_vmware_vm_id()]
    assert rubrik.assign_sla("object_name", "Gold", "vmware") == \
        "No change required. The vSphere VM 'object_name' is already assigned to the 'Gold' SLA Domain."


def test_assign_sla_idempotence_do_not_protect_sla(rubrik, mocker):

    def mock_get_v1_vmware_vm():
        return {
            "hasMore": True,
            "data": [
                {
                    "id": "string_id",
                    "name": "object_name",
                    "configuredSlaDomainId": "string_sla_id",
                    "configuredSlaDomainName": "string",
                    "primaryClusterId": "string",
                    "slaAssignment": "Derived",
                    "effectiveSlaDomainId": "string",
                    "effectiveSlaDomainName": "string",
                    "effectiveSlaDomainPolarisManagedId": "string",
                    "effectiveSlaSourceObjectId": "string",
                    "effectiveSlaSourceObjectName": "string",
                    "moid": "string",
                    "vcenterId": "string",
                    "hostName": "string",
                    "hostId": "string",
                    "clusterName": "string",
                    "snapshotConsistencyMandate": "UNKNOWN",
                    "powerStatus": "string",
                    "protectionDate": "2019-05-05T18:57:06.133Z",
                    "ipAddress": "string",
                    "agentStatus": {
                        "agentStatus": "string",
                        "disconnectReason": "string"
                    },
                    "toolsInstalled": True,
                    "guestOsName": "string",
                    "isReplicationEnabled": True,
                    "folderPath": [
                        {
                            "id": "string",
                            "managedId": "string",
                            "name": "string"
                        }
                    ],
                    "infraPath": [
                        {
                            "id": "string",
                            "managedId": "string",
                            "name": "string"
                        }
                    ],
                    "vmwareToolsInstalled": True,
                    "isRelic": True,
                    "guestCredentialAuthorizationStatus": "string",
                    "cloudInstantiationSpec": {
                        "imageRetentionInSeconds": 0
                    },
                    "parentAppInfo": {
                        "id": "string",
                        "isProtectedThruHierarchy": True
                    }
                }
            ],
            "total": 1
        }

    def mock_get_v1_vmware_vm_id():
        return {
            "maxNestedVsphereSnapshots": 0,
            "isVmPaused": True,
            "configuredSlaDomainId": "UNPROTECTED",
            "snapshotConsistencyMandate": "UNKNOWN",
            "preBackupScript": {
                "scriptPath": "string",
                "timeoutMs": 0,
                "failureHandling": "abort"
            },
            "postSnapScript": {
                "scriptPath": "string",
                "timeoutMs": 0,
                "failureHandling": "abort"
            },
            "postBackupScript": {
                "scriptPath": "string",
                "timeoutMs": 0,
                "failureHandling": "abort"
            },
            "isArrayIntegrationEnabled": True,
            "cloudInstantiationSpec": {
                "imageRetentionInSeconds": 0
            },
            "throttlingSettings": {
                "ioLatencyThreshold": 0,
                "datastoreIoLatencyThreshold": 0,
                "cpuUtilizationThreshold": 0
            },
            "id": "string",
            "name": "string",
            "configuredSlaDomainName": "string",
            "primaryClusterId": "string",
            "slaAssignment": "Derived",
            "effectiveSlaDomainId": "string",
            "effectiveSlaDomainName": "string",
            "effectiveSlaDomainPolarisManagedId": "string",
            "effectiveSlaSourceObjectId": "string",
            "effectiveSlaSourceObjectName": "string",
            "moid": "string",
            "vcenterId": "string",
            "hostName": "string",
            "hostId": "string",
            "clusterName": "string",
            "powerStatus": "string",
            "protectionDate": "2019-05-05T18:57:06.257Z",
            "ipAddress": "string",
            "agentStatus": {
                "agentStatus": "string",
                "disconnectReason": "string"
            },
            "toolsInstalled": True,
            "guestOsName": "string",
            "isReplicationEnabled": True,
            "folderPath": [
                {
                    "id": "string",
                    "managedId": "string",
                    "name": "string"
                }
            ],
            "infraPath": [
                {
                    "id": "string",
                    "managedId": "string",
                    "name": "string"
                }
            ],
            "vmwareToolsInstalled": True,
            "isRelic": True,
            "guestCredentialAuthorizationStatus": "string",
            "parentAppInfo": {
                "id": "string",
                "isProtectedThruHierarchy": True
            },
            "blackoutWindowStatus": {
                "isGlobalBlackoutActive": True,
                "isSnappableBlackoutActive": True
            },
            "blackoutWindows": {
                "globalBlackoutWindows": [
                    {
                        "startTime": "string",
                        "endTime": "string"
                    }
                ],
                "snappableBlackoutWindows": [
                    {
                        "startTime": "string",
                        "endTime": "string"
                    }
                ]
            },
            "effectiveSlaDomain": {
                "id": "string",
                "primaryClusterId": "string",
                "name": "string",
                "frequencies": [
                    {
                        "timeUnit": "string",
                        "frequency": 0,
                        "retention": 0
                    }
                ],
                "allowedBackupWindows": [
                    {
                        "startTimeAttributes": {
                            "minutes": 0,
                            "hour": 0,
                            "dayOfWeek": 0
                        },
                        "durationInHours": 0
                    }
                ],
                "firstFullAllowedBackupWindows": [
                    {
                        "startTimeAttributes": {
                            "minutes": 0,
                            "hour": 0,
                            "dayOfWeek": 0
                        },
                        "durationInHours": 0
                    }
                ],
                "localRetentionLimit": 0,
                "maxLocalRetentionLimit": 0,
                "archivalSpecs": [
                    {
                        "locationId": "string",
                        "archivalThreshold": 0
                    }
                ],
                "replicationSpecs": [
                    {
                        "locationId": "string",
                        "retentionLimit": 0
                    }
                ],
                "numDbs": 0,
                "numOracleDbs": 0,
                "numFilesets": 0,
                "numHypervVms": 0,
                "numNutanixVms": 0,
                "numManagedVolumes": 0,
                "numStorageArrayVolumeGroups": 0,
                "numWindowsVolumeGroups": 0,
                "numLinuxHosts": 0,
                "numShares": 0,
                "numWindowsHosts": 0,
                "numVms": 0,
                "numEc2Instances": 0,
                "numVcdVapps": 0,
                "numProtectedObjects": 0,
                "isDefault": True,
                "uiColor": "string"
            },
            "currentHost": {
                "id": "string",
                "name": "string",
                "configuredSlaDomainId": "string",
                "configuredSlaDomainName": "string",
                "primaryClusterId": "string",
                "datacenterId": "string",
                "computeClusterId": "string",
                "datastores": [
                    {
                        "id": "string",
                        "name": "string",
                        "capacity": 0,
                        "dataStoreType": "string",
                        "dataCenterName": "string",
                        "isLocal": True
                    }
                ],
                "effectiveSlaDomainId": "string",
                "effectiveSlaDomainName": "string",
                "effectiveSlaSourceObjectId": "string",
                "effectiveSlaSourceObjectName": "string",
                "effectiveSlaDomainPolarisManagedId": "string"
            },
            "virtualDiskIds": [
                "string"
            ],
            "snapshots": [
                {
                    "id": "string",
                    "date": "2019-05-05T18:57:06.257Z",
                    "expirationDate": "2019-05-05T18:57:06.257Z",
                    "sourceObjectType": "string",
                    "isOnDemandSnapshot": True,
                    "cloudState": 0,
                    "consistencyLevel": "string",
                    "indexState": 0,
                    "replicationLocationIds": [
                        "string"
                    ],
                    "archivalLocationIds": [
                        "string"
                    ],
                    "slaId": "string",
                    "slaName": "string",
                    "vmName": "string"
                }
            ],
            "snapshotCount": 0,
            "physicalStorage": 0,
            "guestOsType": "Linux",
            "isArrayIntegrationPossible": True,
            "guestCredential": {
                "username": "string"
            },
            "isAgentRegistered": True
        }

    mock_get = mocker.patch('rubrik_cdm.Connect.get', autospec=True, spec_set=True)
    mock_get.side_effect = [mock_get_v1_vmware_vm(), mock_get_v1_vmware_vm_id()]
    assert rubrik.assign_sla("object_name", "do not protect", "vmware") == \
        "No change required. The vSphere VM 'object_name' is already assigned to the 'do not protect' SLA Domain."


def test_assign_sla_idempotence_clear_sla(rubrik, mocker):

    def mock_get_v1_vmware_vm():
        return {
            "hasMore": True,
            "data": [
                {
                    "id": "string_id",
                    "name": "object_name",
                    "configuredSlaDomainId": "string_sla_id",
                    "configuredSlaDomainName": "string",
                    "primaryClusterId": "string",
                    "slaAssignment": "Derived",
                    "effectiveSlaDomainId": "string",
                    "effectiveSlaDomainName": "string",
                    "effectiveSlaDomainPolarisManagedId": "string",
                    "effectiveSlaSourceObjectId": "string",
                    "effectiveSlaSourceObjectName": "string",
                    "moid": "string",
                    "vcenterId": "string",
                    "hostName": "string",
                    "hostId": "string",
                    "clusterName": "string",
                    "snapshotConsistencyMandate": "UNKNOWN",
                    "powerStatus": "string",
                    "protectionDate": "2019-05-05T18:57:06.133Z",
                    "ipAddress": "string",
                    "agentStatus": {
                        "agentStatus": "string",
                        "disconnectReason": "string"
                    },
                    "toolsInstalled": True,
                    "guestOsName": "string",
                    "isReplicationEnabled": True,
                    "folderPath": [
                        {
                            "id": "string",
                            "managedId": "string",
                            "name": "string"
                        }
                    ],
                    "infraPath": [
                        {
                            "id": "string",
                            "managedId": "string",
                            "name": "string"
                        }
                    ],
                    "vmwareToolsInstalled": True,
                    "isRelic": True,
                    "guestCredentialAuthorizationStatus": "string",
                    "cloudInstantiationSpec": {
                        "imageRetentionInSeconds": 0
                    },
                    "parentAppInfo": {
                        "id": "string",
                        "isProtectedThruHierarchy": True
                    }
                }
            ],
            "total": 1
        }

    def mock_get_v1_vmware_vm_id():
        return {
            "maxNestedVsphereSnapshots": 0,
            "isVmPaused": True,
            "configuredSlaDomainId": "INHERIT",
            "snapshotConsistencyMandate": "UNKNOWN",
            "preBackupScript": {
                "scriptPath": "string",
                "timeoutMs": 0,
                "failureHandling": "abort"
            },
            "postSnapScript": {
                "scriptPath": "string",
                "timeoutMs": 0,
                "failureHandling": "abort"
            },
            "postBackupScript": {
                "scriptPath": "string",
                "timeoutMs": 0,
                "failureHandling": "abort"
            },
            "isArrayIntegrationEnabled": True,
            "cloudInstantiationSpec": {
                "imageRetentionInSeconds": 0
            },
            "throttlingSettings": {
                "ioLatencyThreshold": 0,
                "datastoreIoLatencyThreshold": 0,
                "cpuUtilizationThreshold": 0
            },
            "id": "string",
            "name": "string",
            "configuredSlaDomainName": "string",
            "primaryClusterId": "string",
            "slaAssignment": "Derived",
            "effectiveSlaDomainId": "string",
            "effectiveSlaDomainName": "string",
            "effectiveSlaDomainPolarisManagedId": "string",
            "effectiveSlaSourceObjectId": "string",
            "effectiveSlaSourceObjectName": "string",
            "moid": "string",
            "vcenterId": "string",
            "hostName": "string",
            "hostId": "string",
            "clusterName": "string",
            "powerStatus": "string",
            "protectionDate": "2019-05-05T18:57:06.257Z",
            "ipAddress": "string",
            "agentStatus": {
                "agentStatus": "string",
                "disconnectReason": "string"
            },
            "toolsInstalled": True,
            "guestOsName": "string",
            "isReplicationEnabled": True,
            "folderPath": [
                {
                    "id": "string",
                    "managedId": "string",
                    "name": "string"
                }
            ],
            "infraPath": [
                {
                    "id": "string",
                    "managedId": "string",
                    "name": "string"
                }
            ],
            "vmwareToolsInstalled": True,
            "isRelic": True,
            "guestCredentialAuthorizationStatus": "string",
            "parentAppInfo": {
                "id": "string",
                "isProtectedThruHierarchy": True
            },
            "blackoutWindowStatus": {
                "isGlobalBlackoutActive": True,
                "isSnappableBlackoutActive": True
            },
            "blackoutWindows": {
                "globalBlackoutWindows": [
                    {
                        "startTime": "string",
                        "endTime": "string"
                    }
                ],
                "snappableBlackoutWindows": [
                    {
                        "startTime": "string",
                        "endTime": "string"
                    }
                ]
            },
            "effectiveSlaDomain": {
                "id": "string",
                "primaryClusterId": "string",
                "name": "string",
                "frequencies": [
                    {
                        "timeUnit": "string",
                        "frequency": 0,
                        "retention": 0
                    }
                ],
                "allowedBackupWindows": [
                    {
                        "startTimeAttributes": {
                            "minutes": 0,
                            "hour": 0,
                            "dayOfWeek": 0
                        },
                        "durationInHours": 0
                    }
                ],
                "firstFullAllowedBackupWindows": [
                    {
                        "startTimeAttributes": {
                            "minutes": 0,
                            "hour": 0,
                            "dayOfWeek": 0
                        },
                        "durationInHours": 0
                    }
                ],
                "localRetentionLimit": 0,
                "maxLocalRetentionLimit": 0,
                "archivalSpecs": [
                    {
                        "locationId": "string",
                        "archivalThreshold": 0
                    }
                ],
                "replicationSpecs": [
                    {
                        "locationId": "string",
                        "retentionLimit": 0
                    }
                ],
                "numDbs": 0,
                "numOracleDbs": 0,
                "numFilesets": 0,
                "numHypervVms": 0,
                "numNutanixVms": 0,
                "numManagedVolumes": 0,
                "numStorageArrayVolumeGroups": 0,
                "numWindowsVolumeGroups": 0,
                "numLinuxHosts": 0,
                "numShares": 0,
                "numWindowsHosts": 0,
                "numVms": 0,
                "numEc2Instances": 0,
                "numVcdVapps": 0,
                "numProtectedObjects": 0,
                "isDefault": True,
                "uiColor": "string"
            },
            "currentHost": {
                "id": "string",
                "name": "string",
                "configuredSlaDomainId": "string",
                "configuredSlaDomainName": "string",
                "primaryClusterId": "string",
                "datacenterId": "string",
                "computeClusterId": "string",
                "datastores": [
                    {
                        "id": "string",
                        "name": "string",
                        "capacity": 0,
                        "dataStoreType": "string",
                        "dataCenterName": "string",
                        "isLocal": True
                    }
                ],
                "effectiveSlaDomainId": "string",
                "effectiveSlaDomainName": "string",
                "effectiveSlaSourceObjectId": "string",
                "effectiveSlaSourceObjectName": "string",
                "effectiveSlaDomainPolarisManagedId": "string"
            },
            "virtualDiskIds": [
                "string"
            ],
            "snapshots": [
                {
                    "id": "string",
                    "date": "2019-05-05T18:57:06.257Z",
                    "expirationDate": "2019-05-05T18:57:06.257Z",
                    "sourceObjectType": "string",
                    "isOnDemandSnapshot": True,
                    "cloudState": 0,
                    "consistencyLevel": "string",
                    "indexState": 0,
                    "replicationLocationIds": [
                        "string"
                    ],
                    "archivalLocationIds": [
                        "string"
                    ],
                    "slaId": "string",
                    "slaName": "string",
                    "vmName": "string"
                }
            ],
            "snapshotCount": 0,
            "physicalStorage": 0,
            "guestOsType": "Linux",
            "isArrayIntegrationPossible": True,
            "guestCredential": {
                "username": "string"
            },
            "isAgentRegistered": True
        }

    mock_get = mocker.patch('rubrik_cdm.Connect.get', autospec=True, spec_set=True)
    mock_get.side_effect = [mock_get_v1_vmware_vm(), mock_get_v1_vmware_vm_id()]
    assert rubrik.assign_sla("object_name", "clear", "vmware") == \
        "No change required. The vSphere VM 'object_name' is already assigned to the 'clear' SLA Domain."


def test_assign_sla(rubrik, mocker):

    def mock_get_v1_sla_domain():
        return {
            "hasMore": True,
            "data": [
                {
                    "id": "string",
                    "primaryClusterId": "string",
                    "name": "Gold",
                    "frequencies": [
                        {
                            "timeUnit": "string",
                            "frequency": 0,
                            "retention": 0
                        }
                    ],
                    "allowedBackupWindows": [
                        {
                            "startTimeAttributes": {
                                "minutes": 0,
                                "hour": 0,
                                "dayOfWeek": 0
                            },
                            "durationInHours": 0
                        }
                    ],
                    "firstFullAllowedBackupWindows": [
                        {
                            "startTimeAttributes": {
                                "minutes": 0,
                                "hour": 0,
                                "dayOfWeek": 0
                            },
                            "durationInHours": 0
                        }
                    ],
                    "localRetentionLimit": 0,
                    "maxLocalRetentionLimit": 0,
                    "archivalSpecs": [
                        {
                            "locationId": "string",
                            "archivalThreshold": 0
                        }
                    ],
                    "replicationSpecs": [
                        {
                            "locationId": "string",
                            "retentionLimit": 0
                        }
                    ],
                    "numDbs": 0,
                    "numOracleDbs": 0,
                    "numFilesets": 0,
                    "numHypervVms": 0,
                    "numNutanixVms": 0,
                    "numManagedVolumes": 0,
                    "numStorageArrayVolumeGroups": 0,
                    "numWindowsVolumeGroups": 0,
                    "numLinuxHosts": 0,
                    "numShares": 0,
                    "numWindowsHosts": 0,
                    "numVms": 0,
                    "numEc2Instances": 0,
                    "numVcdVapps": 0,
                    "numProtectedObjects": 0,
                    "isDefault": True,
                    "uiColor": "string"
                }
            ],
            "total": 1
        }

    def mock_get_v1_vmware_vm():
        return {
            "hasMore": True,
            "data": [
                {
                    "id": "string_id",
                    "name": "object_name",
                    "configuredSlaDomainId": "string_sla_id",
                    "configuredSlaDomainName": "string",
                    "primaryClusterId": "string",
                    "slaAssignment": "Derived",
                    "effectiveSlaDomainId": "string",
                    "effectiveSlaDomainName": "string",
                    "effectiveSlaDomainPolarisManagedId": "string",
                    "effectiveSlaSourceObjectId": "string",
                    "effectiveSlaSourceObjectName": "string",
                    "moid": "string",
                    "vcenterId": "string",
                    "hostName": "string",
                    "hostId": "string",
                    "clusterName": "string",
                    "snapshotConsistencyMandate": "UNKNOWN",
                    "powerStatus": "string",
                    "protectionDate": "2019-05-05T18:57:06.133Z",
                    "ipAddress": "string",
                    "agentStatus": {
                        "agentStatus": "string",
                        "disconnectReason": "string"
                    },
                    "toolsInstalled": True,
                    "guestOsName": "string",
                    "isReplicationEnabled": True,
                    "folderPath": [
                        {
                            "id": "string",
                            "managedId": "string",
                            "name": "string"
                        }
                    ],
                    "infraPath": [
                        {
                            "id": "string",
                            "managedId": "string",
                            "name": "string"
                        }
                    ],
                    "vmwareToolsInstalled": True,
                    "isRelic": True,
                    "guestCredentialAuthorizationStatus": "string",
                    "cloudInstantiationSpec": {
                        "imageRetentionInSeconds": 0
                    },
                    "parentAppInfo": {
                        "id": "string",
                        "isProtectedThruHierarchy": True
                    }
                }
            ],
            "total": 1
        }

    def mock_get_v1_vmware_vm_id():
        return {
            "maxNestedVsphereSnapshots": 0,
            "isVmPaused": True,
            "configuredSlaDomainId": "string_sla_id",
            "snapshotConsistencyMandate": "UNKNOWN",
            "preBackupScript": {
                "scriptPath": "string",
                "timeoutMs": 0,
                "failureHandling": "abort"
            },
            "postSnapScript": {
                "scriptPath": "string",
                "timeoutMs": 0,
                "failureHandling": "abort"
            },
            "postBackupScript": {
                "scriptPath": "string",
                "timeoutMs": 0,
                "failureHandling": "abort"
            },
            "isArrayIntegrationEnabled": True,
            "cloudInstantiationSpec": {
                "imageRetentionInSeconds": 0
            },
            "throttlingSettings": {
                "ioLatencyThreshold": 0,
                "datastoreIoLatencyThreshold": 0,
                "cpuUtilizationThreshold": 0
            },
            "id": "string",
            "name": "string",
            "configuredSlaDomainName": "string",
            "primaryClusterId": "string",
            "slaAssignment": "Derived",
            "effectiveSlaDomainId": "string",
            "effectiveSlaDomainName": "string",
            "effectiveSlaDomainPolarisManagedId": "string",
            "effectiveSlaSourceObjectId": "string",
            "effectiveSlaSourceObjectName": "string",
            "moid": "string",
            "vcenterId": "string",
            "hostName": "string",
            "hostId": "string",
            "clusterName": "string",
            "powerStatus": "string",
            "protectionDate": "2019-05-05T18:57:06.257Z",
            "ipAddress": "string",
            "agentStatus": {
                "agentStatus": "string",
                "disconnectReason": "string"
            },
            "toolsInstalled": True,
            "guestOsName": "string",
            "isReplicationEnabled": True,
            "folderPath": [
                {
                    "id": "string",
                    "managedId": "string",
                    "name": "string"
                }
            ],
            "infraPath": [
                {
                    "id": "string",
                    "managedId": "string",
                    "name": "string"
                }
            ],
            "vmwareToolsInstalled": True,
            "isRelic": True,
            "guestCredentialAuthorizationStatus": "string",
            "parentAppInfo": {
                "id": "string",
                "isProtectedThruHierarchy": True
            },
            "blackoutWindowStatus": {
                "isGlobalBlackoutActive": True,
                "isSnappableBlackoutActive": True
            },
            "blackoutWindows": {
                "globalBlackoutWindows": [
                    {
                        "startTime": "string",
                        "endTime": "string"
                    }
                ],
                "snappableBlackoutWindows": [
                    {
                        "startTime": "string",
                        "endTime": "string"
                    }
                ]
            },
            "effectiveSlaDomain": {
                "id": "string",
                "primaryClusterId": "string",
                "name": "string",
                "frequencies": [
                    {
                        "timeUnit": "string",
                        "frequency": 0,
                        "retention": 0
                    }
                ],
                "allowedBackupWindows": [
                    {
                        "startTimeAttributes": {
                            "minutes": 0,
                            "hour": 0,
                            "dayOfWeek": 0
                        },
                        "durationInHours": 0
                    }
                ],
                "firstFullAllowedBackupWindows": [
                    {
                        "startTimeAttributes": {
                            "minutes": 0,
                            "hour": 0,
                            "dayOfWeek": 0
                        },
                        "durationInHours": 0
                    }
                ],
                "localRetentionLimit": 0,
                "maxLocalRetentionLimit": 0,
                "archivalSpecs": [
                    {
                        "locationId": "string",
                        "archivalThreshold": 0
                    }
                ],
                "replicationSpecs": [
                    {
                        "locationId": "string",
                        "retentionLimit": 0
                    }
                ],
                "numDbs": 0,
                "numOracleDbs": 0,
                "numFilesets": 0,
                "numHypervVms": 0,
                "numNutanixVms": 0,
                "numManagedVolumes": 0,
                "numStorageArrayVolumeGroups": 0,
                "numWindowsVolumeGroups": 0,
                "numLinuxHosts": 0,
                "numShares": 0,
                "numWindowsHosts": 0,
                "numVms": 0,
                "numEc2Instances": 0,
                "numVcdVapps": 0,
                "numProtectedObjects": 0,
                "isDefault": True,
                "uiColor": "string"
            },
            "currentHost": {
                "id": "string",
                "name": "string",
                "configuredSlaDomainId": "string",
                "configuredSlaDomainName": "string",
                "primaryClusterId": "string",
                "datacenterId": "string",
                "computeClusterId": "string",
                "datastores": [
                    {
                        "id": "string",
                        "name": "string",
                        "capacity": 0,
                        "dataStoreType": "string",
                        "dataCenterName": "string",
                        "isLocal": True
                    }
                ],
                "effectiveSlaDomainId": "string",
                "effectiveSlaDomainName": "string",
                "effectiveSlaSourceObjectId": "string",
                "effectiveSlaSourceObjectName": "string",
                "effectiveSlaDomainPolarisManagedId": "string"
            },
            "virtualDiskIds": [
                "string"
            ],
            "snapshots": [
                {
                    "id": "string",
                    "date": "2019-05-05T18:57:06.257Z",
                    "expirationDate": "2019-05-05T18:57:06.257Z",
                    "sourceObjectType": "string",
                    "isOnDemandSnapshot": True,
                    "cloudState": 0,
                    "consistencyLevel": "string",
                    "indexState": 0,
                    "replicationLocationIds": [
                        "string"
                    ],
                    "archivalLocationIds": [
                        "string"
                    ],
                    "slaId": "string",
                    "slaName": "string",
                    "vmName": "string"
                }
            ],
            "snapshotCount": 0,
            "physicalStorage": 0,
            "guestOsType": "Linux",
            "isArrayIntegrationPossible": True,
            "guestCredential": {
                "username": "string"
            },
            "isAgentRegistered": True
        }

    def mock_post_internal_sla_domain_id_assign():
        return {"status_code": "204"}

    mock_get = mocker.patch('rubrik_cdm.Connect.get', autospec=True, spec_set=True)
    mock_get.side_effect = [mock_get_v1_sla_domain(), mock_get_v1_vmware_vm(), mock_get_v1_vmware_vm_id()]

    mock_post = mocker.patch('rubrik_cdm.Connect.post', autospec=True, spec_set=True)
    mock_post.return_value = mock_post_internal_sla_domain_id_assign()

    assert rubrik.assign_sla("object_name", "Gold", "vmware") == mock_post_internal_sla_domain_id_assign()


def test_vsphere_live_mount_invalid_remove_network_devices(rubrik):
    with pytest.raises(InvalidTypeException) as error:
        rubrik.vsphere_live_mount("vm_name", remove_network_devices="not_a_valid_remove_network_devices")

    error_message = error.value.args[0]

    assert error_message == "The 'remove_network_devices' argument must be True or False."


def test_vsphere_live_mount_invalid_power_on(rubrik):
    with pytest.raises(InvalidTypeException) as error:
        rubrik.vsphere_live_mount("vm_name", power_on="not_a_valid_remove_network_devices")

    error_message = error.value.args[0]

    assert error_message == "The 'power_on' argument must be True or False."


def test_vsphere_live_mount_time_not_latest(rubrik):
    with pytest.raises(InvalidParameterException) as error:
        rubrik.vsphere_live_mount("vm_name", time="not_latest")

    error_message = error.value.args[0]

    assert error_message == "The date and time arguments most both be 'latest' or a specific date and time."


def test_vsphere_live_mount_date_not_latest(rubrik):
    with pytest.raises(InvalidParameterException) as error:
        rubrik.vsphere_live_mount("vm_name", date="not_latest")

    error_message = error.value.args[0]

    assert error_message == "The date and time arguments most both be 'latest' or a specific date and time."


def test_vsphere_live_mount_latest(rubrik, mocker):

    def mock_get_v1_vmware_vm():
        return {
            "hasMore": True,
            "data": [
                {
                    "id": "string",
                    "name": "vm_name",
                    "configuredSlaDomainId": "string",
                    "configuredSlaDomainName": "string",
                    "primaryClusterId": "string",
                    "slaAssignment": "Derived",
                    "effectiveSlaDomainId": "string",
                    "effectiveSlaDomainName": "string",
                    "effectiveSlaDomainPolarisManagedId": "string",
                    "effectiveSlaSourceObjectId": "string",
                    "effectiveSlaSourceObjectName": "string",
                    "moid": "string",
                    "vcenterId": "string",
                    "hostName": "string",
                    "hostId": "string",
                    "clusterName": "string",
                    "snapshotConsistencyMandate": "UNKNOWN",
                    "powerStatus": "string",
                    "protectionDate": "2019-05-05T18:57:06.133Z",
                    "ipAddress": "string",
                    "agentStatus": {
                        "agentStatus": "string",
                        "disconnectReason": "string"
                    },
                    "toolsInstalled": True,
                    "guestOsName": "string",
                    "isReplicationEnabled": True,
                    "folderPath": [
                        {
                            "id": "string",
                            "managedId": "string",
                            "name": "string"
                        }
                    ],
                    "infraPath": [
                        {
                            "id": "string",
                            "managedId": "string",
                            "name": "string"
                        }
                    ],
                    "vmwareToolsInstalled": True,
                    "isRelic": True,
                    "guestCredentialAuthorizationStatus": "string",
                    "cloudInstantiationSpec": {
                        "imageRetentionInSeconds": 0
                    },
                    "parentAppInfo": {
                        "id": "string",
                        "isProtectedThruHierarchy": True
                    }
                }
            ],
            "total": 1
        }

    def mock_get_v1_vmware_vm_id():
        return {
            "maxNestedVsphereSnapshots": 0,
            "isVmPaused": True,
            "configuredSlaDomainId": "string",
            "snapshotConsistencyMandate": "UNKNOWN",
            "preBackupScript": {
                "scriptPath": "string",
                "timeoutMs": 0,
                "failureHandling": "abort"
            },
            "postSnapScript": {
                "scriptPath": "string",
                "timeoutMs": 0,
                "failureHandling": "abort"
            },
            "postBackupScript": {
                "scriptPath": "string",
                "timeoutMs": 0,
                "failureHandling": "abort"
            },
            "isArrayIntegrationEnabled": True,
            "cloudInstantiationSpec": {
                "imageRetentionInSeconds": 0
            },
            "throttlingSettings": {
                "ioLatencyThreshold": 0,
                "datastoreIoLatencyThreshold": 0,
                "cpuUtilizationThreshold": 0
            },
            "id": "string",
            "name": "string",
            "configuredSlaDomainName": "string",
            "primaryClusterId": "string",
            "slaAssignment": "Derived",
            "effectiveSlaDomainId": "string",
            "effectiveSlaDomainName": "string",
            "effectiveSlaDomainPolarisManagedId": "string",
            "effectiveSlaSourceObjectId": "string",
            "effectiveSlaSourceObjectName": "string",
            "moid": "string",
            "vcenterId": "string",
            "hostName": "string",
            "hostId": "string",
            "clusterName": "string",
            "powerStatus": "string",
            "protectionDate": "2019-05-05T18:57:06.257Z",
            "ipAddress": "string",
            "agentStatus": {
                "agentStatus": "string",
                "disconnectReason": "string"
            },
            "toolsInstalled": True,
            "guestOsName": "string",
            "isReplicationEnabled": True,
            "folderPath": [
                {
                    "id": "string",
                    "managedId": "string",
                    "name": "string"
                }
            ],
            "infraPath": [
                {
                    "id": "string",
                    "managedId": "string",
                    "name": "string"
                }
            ],
            "vmwareToolsInstalled": True,
            "isRelic": True,
            "guestCredentialAuthorizationStatus": "string",
            "parentAppInfo": {
                "id": "string",
                "isProtectedThruHierarchy": True
            },
            "blackoutWindowStatus": {
                "isGlobalBlackoutActive": True,
                "isSnappableBlackoutActive": True
            },
            "blackoutWindows": {
                "globalBlackoutWindows": [
                    {
                        "startTime": "string",
                        "endTime": "string"
                    }
                ],
                "snappableBlackoutWindows": [
                    {
                        "startTime": "string",
                        "endTime": "string"
                    }
                ]
            },
            "effectiveSlaDomain": {
                "id": "string",
                "primaryClusterId": "string",
                "name": "string",
                "frequencies": [
                    {
                        "timeUnit": "string",
                        "frequency": 0,
                        "retention": 0
                    }
                ],
                "allowedBackupWindows": [
                    {
                        "startTimeAttributes": {
                            "minutes": 0,
                            "hour": 0,
                            "dayOfWeek": 0
                        },
                        "durationInHours": 0
                    }
                ],
                "firstFullAllowedBackupWindows": [
                    {
                        "startTimeAttributes": {
                            "minutes": 0,
                            "hour": 0,
                            "dayOfWeek": 0
                        },
                        "durationInHours": 0
                    }
                ],
                "localRetentionLimit": 0,
                "maxLocalRetentionLimit": 0,
                "archivalSpecs": [
                    {
                        "locationId": "string",
                        "archivalThreshold": 0
                    }
                ],
                "replicationSpecs": [
                    {
                        "locationId": "string",
                        "retentionLimit": 0
                    }
                ],
                "numDbs": 0,
                "numOracleDbs": 0,
                "numFilesets": 0,
                "numHypervVms": 0,
                "numNutanixVms": 0,
                "numManagedVolumes": 0,
                "numStorageArrayVolumeGroups": 0,
                "numWindowsVolumeGroups": 0,
                "numLinuxHosts": 0,
                "numShares": 0,
                "numWindowsHosts": 0,
                "numVms": 0,
                "numEc2Instances": 0,
                "numVcdVapps": 0,
                "numProtectedObjects": 0,
                "isDefault": True,
                "uiColor": "string"
            },
            "currentHost": {
                "id": "string",
                "name": "string",
                "configuredSlaDomainId": "string",
                "configuredSlaDomainName": "string",
                "primaryClusterId": "string",
                "datacenterId": "string",
                "computeClusterId": "string",
                "datastores": [
                    {
                        "id": "string",
                        "name": "string",
                        "capacity": 0,
                        "dataStoreType": "string",
                        "dataCenterName": "string",
                        "isLocal": True
                    }
                ],
                "effectiveSlaDomainId": "string",
                "effectiveSlaDomainName": "string",
                "effectiveSlaSourceObjectId": "string",
                "effectiveSlaSourceObjectName": "string",
                "effectiveSlaDomainPolarisManagedId": "string"
            },
            "virtualDiskIds": [
                "string"
            ],
            "snapshots": [
                {
                    "id": "string",
                    "date": "2019-05-05T18:57:06.257Z",
                    "expirationDate": "2019-05-05T18:57:06.257Z",
                    "sourceObjectType": "string",
                    "isOnDemandSnapshot": True,
                    "cloudState": 0,
                    "consistencyLevel": "string",
                    "indexState": 0,
                    "replicationLocationIds": [
                        "string"
                    ],
                    "archivalLocationIds": [
                        "string"
                    ],
                    "slaId": "string",
                    "slaName": "string",
                    "vmName": "string"
                }
            ],
            "snapshotCount": 0,
            "physicalStorage": 0,
            "guestOsType": "Linux",
            "isArrayIntegrationPossible": True,
            "guestCredential": {
                "username": "string"
            },
            "isAgentRegistered": True
        }

    def mock_post_v1_vmware_vm_snapshot_id_mount():
        return {
            "id": "string",
            "status": "string",
            "progress": 0,
            "startTime": "2019-05-05T18:57:06.298Z",
            "endTime": "2019-05-05T18:57:06.298Z",
            "nodeId": "string",
            "error": {
                "message": "string"
            },
            "links": [
                {
                    "href": "href_string",
                    "rel": "string"
                }
            ]
        }

    mock_get = mocker.patch('rubrik_cdm.Connect.get', autospec=True, spec_set=True)
    mock_get.side_effect = [mock_get_v1_vmware_vm(), mock_get_v1_vmware_vm_id()]

    mock_post = mocker.patch('rubrik_cdm.Connect.post', autospec=True, spec_set=True)
    mock_post.return_value = mock_post_v1_vmware_vm_snapshot_id_mount()

    assert rubrik.vsphere_live_mount("vm_name") == mock_post_v1_vmware_vm_snapshot_id_mount()


def test_vsphere_live_mount_specific_date_time(rubrik, mocker):

    def mock_get_v1_vmware_vm():
        return {
            "hasMore": True,
            "data": [
                {
                    "id": "string",
                    "name": "vm_name",
                    "configuredSlaDomainId": "string",
                    "configuredSlaDomainName": "string",
                    "primaryClusterId": "string",
                    "slaAssignment": "Derived",
                    "effectiveSlaDomainId": "string",
                    "effectiveSlaDomainName": "string",
                    "effectiveSlaDomainPolarisManagedId": "string",
                    "effectiveSlaSourceObjectId": "string",
                    "effectiveSlaSourceObjectName": "string",
                    "moid": "string",
                    "vcenterId": "string",
                    "hostName": "string",
                    "hostId": "string",
                    "clusterName": "string",
                    "snapshotConsistencyMandate": "UNKNOWN",
                    "powerStatus": "string",
                    "protectionDate": "2019-05-05T18:57:06.133Z",
                    "ipAddress": "string",
                    "agentStatus": {
                        "agentStatus": "string",
                        "disconnectReason": "string"
                    },
                    "toolsInstalled": True,
                    "guestOsName": "string",
                    "isReplicationEnabled": True,
                    "folderPath": [
                        {
                            "id": "string",
                            "managedId": "string",
                            "name": "string"
                        }
                    ],
                    "infraPath": [
                        {
                            "id": "string",
                            "managedId": "string",
                            "name": "string"
                        }
                    ],
                    "vmwareToolsInstalled": True,
                    "isRelic": True,
                    "guestCredentialAuthorizationStatus": "string",
                    "cloudInstantiationSpec": {
                        "imageRetentionInSeconds": 0
                    },
                    "parentAppInfo": {
                        "id": "string",
                        "isProtectedThruHierarchy": True
                    }
                }
            ],
            "total": 1
        }

    def mock_get_v1_vmware_vm_id():
        return {
            "maxNestedVsphereSnapshots": 0,
            "isVmPaused": True,
            "configuredSlaDomainId": "string",
            "snapshotConsistencyMandate": "UNKNOWN",
            "preBackupScript": {
                "scriptPath": "string",
                "timeoutMs": 0,
                "failureHandling": "abort"
            },
            "postSnapScript": {
                "scriptPath": "string",
                "timeoutMs": 0,
                "failureHandling": "abort"
            },
            "postBackupScript": {
                "scriptPath": "string",
                "timeoutMs": 0,
                "failureHandling": "abort"
            },
            "isArrayIntegrationEnabled": True,
            "cloudInstantiationSpec": {
                "imageRetentionInSeconds": 0
            },
            "throttlingSettings": {
                "ioLatencyThreshold": 0,
                "datastoreIoLatencyThreshold": 0,
                "cpuUtilizationThreshold": 0
            },
            "id": "string",
            "name": "string",
            "configuredSlaDomainName": "string",
            "primaryClusterId": "string",
            "slaAssignment": "Derived",
            "effectiveSlaDomainId": "string",
            "effectiveSlaDomainName": "string",
            "effectiveSlaDomainPolarisManagedId": "string",
            "effectiveSlaSourceObjectId": "string",
            "effectiveSlaSourceObjectName": "string",
            "moid": "string",
            "vcenterId": "string",
            "hostName": "string",
            "hostId": "string",
            "clusterName": "string",
            "powerStatus": "string",
            "protectionDate": "2019-05-05T18:57:06.257Z",
            "ipAddress": "string",
            "agentStatus": {
                "agentStatus": "string",
                "disconnectReason": "string"
            },
            "toolsInstalled": True,
            "guestOsName": "string",
            "isReplicationEnabled": True,
            "folderPath": [
                {
                    "id": "string",
                    "managedId": "string",
                    "name": "string"
                }
            ],
            "infraPath": [
                {
                    "id": "string",
                    "managedId": "string",
                    "name": "string"
                }
            ],
            "vmwareToolsInstalled": True,
            "isRelic": True,
            "guestCredentialAuthorizationStatus": "string",
            "parentAppInfo": {
                "id": "string",
                "isProtectedThruHierarchy": True
            },
            "blackoutWindowStatus": {
                "isGlobalBlackoutActive": True,
                "isSnappableBlackoutActive": True
            },
            "blackoutWindows": {
                "globalBlackoutWindows": [
                    {
                        "startTime": "string",
                        "endTime": "string"
                    }
                ],
                "snappableBlackoutWindows": [
                    {
                        "startTime": "string",
                        "endTime": "string"
                    }
                ]
            },
            "effectiveSlaDomain": {
                "id": "string",
                "primaryClusterId": "string",
                "name": "string",
                "frequencies": [
                    {
                        "timeUnit": "string",
                        "frequency": 0,
                        "retention": 0
                    }
                ],
                "allowedBackupWindows": [
                    {
                        "startTimeAttributes": {
                            "minutes": 0,
                            "hour": 0,
                            "dayOfWeek": 0
                        },
                        "durationInHours": 0
                    }
                ],
                "firstFullAllowedBackupWindows": [
                    {
                        "startTimeAttributes": {
                            "minutes": 0,
                            "hour": 0,
                            "dayOfWeek": 0
                        },
                        "durationInHours": 0
                    }
                ],
                "localRetentionLimit": 0,
                "maxLocalRetentionLimit": 0,
                "archivalSpecs": [
                    {
                        "locationId": "string",
                        "archivalThreshold": 0
                    }
                ],
                "replicationSpecs": [
                    {
                        "locationId": "string",
                        "retentionLimit": 0
                    }
                ],
                "numDbs": 0,
                "numOracleDbs": 0,
                "numFilesets": 0,
                "numHypervVms": 0,
                "numNutanixVms": 0,
                "numManagedVolumes": 0,
                "numStorageArrayVolumeGroups": 0,
                "numWindowsVolumeGroups": 0,
                "numLinuxHosts": 0,
                "numShares": 0,
                "numWindowsHosts": 0,
                "numVms": 0,
                "numEc2Instances": 0,
                "numVcdVapps": 0,
                "numProtectedObjects": 0,
                "isDefault": True,
                "uiColor": "string"
            },
            "currentHost": {
                "id": "string",
                "name": "string",
                "configuredSlaDomainId": "string",
                "configuredSlaDomainName": "string",
                "primaryClusterId": "string",
                "datacenterId": "string",
                "computeClusterId": "string",
                "datastores": [
                    {
                        "id": "string",
                        "name": "string",
                        "capacity": 0,
                        "dataStoreType": "string",
                        "dataCenterName": "string",
                        "isLocal": True
                    }
                ],
                "effectiveSlaDomainId": "string",
                "effectiveSlaDomainName": "string",
                "effectiveSlaSourceObjectId": "string",
                "effectiveSlaSourceObjectName": "string",
                "effectiveSlaDomainPolarisManagedId": "string"
            },
            "virtualDiskIds": [
                "string"
            ],
            "snapshots": [
                {
                    "id": "string",
                    "date": "2014-01-15T09:30:06.257Z",
                    "expirationDate": "2019-05-05T18:57:06.257Z",
                    "sourceObjectType": "string",
                    "isOnDemandSnapshot": True,
                    "cloudState": 0,
                    "consistencyLevel": "string",
                    "indexState": 0,
                    "replicationLocationIds": [
                        "string"
                    ],
                    "archivalLocationIds": [
                        "string"
                    ],
                    "slaId": "string",
                    "slaName": "string",
                    "vmName": "string"
                }
            ],
            "snapshotCount": 0,
            "physicalStorage": 0,
            "guestOsType": "Linux",
            "isArrayIntegrationPossible": True,
            "guestCredential": {
                "username": "string"
            },
            "isAgentRegistered": True
        }

    def mock_post_v1_vmware_vm_snapshot_id_mount():
        return {
            "id": "string",
            "status": "string",
            "progress": 0,
            "startTime": "2019-05-05T18:57:06.298Z",
            "endTime": "2019-05-05T18:57:06.298Z",
            "nodeId": "string",
            "error": {
                "message": "string"
            },
            "links": [
                {
                    "href": "href_string",
                    "rel": "string"
                }
            ]
        }

    mock_get = mocker.patch('rubrik_cdm.Connect.get', autospec=True, spec_set=True)
    mock_get.side_effect = [mock_get_v1_vmware_vm(), mock_get_v1_vmware_vm_id()]

    mock__date_time_conversion = mocker.patch('rubrik_cdm.Connect._date_time_conversion', autospec=True, spec_set=True)
    mock__date_time_conversion.return_value = "2014-01-15T09:30"

    mock_post = mocker.patch('rubrik_cdm.Connect.post', autospec=True, spec_set=True)
    mock_post.return_value = mock_post_v1_vmware_vm_snapshot_id_mount()

    assert rubrik.vsphere_live_mount(
        "vm_name",
        date="1-15-2014",
        time="1:30 AM") == mock_post_v1_vmware_vm_snapshot_id_mount()


def test_vsphere_live_mount_specific_host(rubrik, mocker):

    def mock_get_v1_vmware_vm():
        return {
            "hasMore": True,
            "data": [
                {
                    "id": "string",
                    "name": "vm_name",
                    "configuredSlaDomainId": "string",
                    "configuredSlaDomainName": "string",
                    "primaryClusterId": "string",
                    "slaAssignment": "Derived",
                    "effectiveSlaDomainId": "string",
                    "effectiveSlaDomainName": "string",
                    "effectiveSlaDomainPolarisManagedId": "string",
                    "effectiveSlaSourceObjectId": "string",
                    "effectiveSlaSourceObjectName": "string",
                    "moid": "string",
                    "vcenterId": "string",
                    "hostName": "string",
                    "hostId": "string",
                    "clusterName": "string",
                    "snapshotConsistencyMandate": "UNKNOWN",
                    "powerStatus": "string",
                    "protectionDate": "2019-05-05T18:57:06.133Z",
                    "ipAddress": "string",
                    "agentStatus": {
                        "agentStatus": "string",
                        "disconnectReason": "string"
                    },
                    "toolsInstalled": True,
                    "guestOsName": "string",
                    "isReplicationEnabled": True,
                    "folderPath": [
                        {
                            "id": "string",
                            "managedId": "string",
                            "name": "string"
                        }
                    ],
                    "infraPath": [
                        {
                            "id": "string",
                            "managedId": "string",
                            "name": "string"
                        }
                    ],
                    "vmwareToolsInstalled": True,
                    "isRelic": True,
                    "guestCredentialAuthorizationStatus": "string",
                    "cloudInstantiationSpec": {
                        "imageRetentionInSeconds": 0
                    },
                    "parentAppInfo": {
                        "id": "string",
                        "isProtectedThruHierarchy": True
                    }
                }
            ],
            "total": 1
        }

    def mock_get_v1_vmware_vm_id():
        return {
            "maxNestedVsphereSnapshots": 0,
            "isVmPaused": True,
            "configuredSlaDomainId": "string",
            "snapshotConsistencyMandate": "UNKNOWN",
            "preBackupScript": {
                "scriptPath": "string",
                "timeoutMs": 0,
                "failureHandling": "abort"
            },
            "postSnapScript": {
                "scriptPath": "string",
                "timeoutMs": 0,
                "failureHandling": "abort"
            },
            "postBackupScript": {
                "scriptPath": "string",
                "timeoutMs": 0,
                "failureHandling": "abort"
            },
            "isArrayIntegrationEnabled": True,
            "cloudInstantiationSpec": {
                "imageRetentionInSeconds": 0
            },
            "throttlingSettings": {
                "ioLatencyThreshold": 0,
                "datastoreIoLatencyThreshold": 0,
                "cpuUtilizationThreshold": 0
            },
            "id": "string",
            "name": "string",
            "configuredSlaDomainName": "string",
            "primaryClusterId": "string",
            "slaAssignment": "Derived",
            "effectiveSlaDomainId": "string",
            "effectiveSlaDomainName": "string",
            "effectiveSlaDomainPolarisManagedId": "string",
            "effectiveSlaSourceObjectId": "string",
            "effectiveSlaSourceObjectName": "string",
            "moid": "string",
            "vcenterId": "string",
            "hostName": "string",
            "hostId": "string",
            "clusterName": "string",
            "powerStatus": "string",
            "protectionDate": "2019-05-05T18:57:06.257Z",
            "ipAddress": "string",
            "agentStatus": {
                "agentStatus": "string",
                "disconnectReason": "string"
            },
            "toolsInstalled": True,
            "guestOsName": "string",
            "isReplicationEnabled": True,
            "folderPath": [
                {
                    "id": "string",
                    "managedId": "string",
                    "name": "string"
                }
            ],
            "infraPath": [
                {
                    "id": "string",
                    "managedId": "string",
                    "name": "string"
                }
            ],
            "vmwareToolsInstalled": True,
            "isRelic": True,
            "guestCredentialAuthorizationStatus": "string",
            "parentAppInfo": {
                "id": "string",
                "isProtectedThruHierarchy": True
            },
            "blackoutWindowStatus": {
                "isGlobalBlackoutActive": True,
                "isSnappableBlackoutActive": True
            },
            "blackoutWindows": {
                "globalBlackoutWindows": [
                    {
                        "startTime": "string",
                        "endTime": "string"
                    }
                ],
                "snappableBlackoutWindows": [
                    {
                        "startTime": "string",
                        "endTime": "string"
                    }
                ]
            },
            "effectiveSlaDomain": {
                "id": "string",
                "primaryClusterId": "string",
                "name": "string",
                "frequencies": [
                    {
                        "timeUnit": "string",
                        "frequency": 0,
                        "retention": 0
                    }
                ],
                "allowedBackupWindows": [
                    {
                        "startTimeAttributes": {
                            "minutes": 0,
                            "hour": 0,
                            "dayOfWeek": 0
                        },
                        "durationInHours": 0
                    }
                ],
                "firstFullAllowedBackupWindows": [
                    {
                        "startTimeAttributes": {
                            "minutes": 0,
                            "hour": 0,
                            "dayOfWeek": 0
                        },
                        "durationInHours": 0
                    }
                ],
                "localRetentionLimit": 0,
                "maxLocalRetentionLimit": 0,
                "archivalSpecs": [
                    {
                        "locationId": "string",
                        "archivalThreshold": 0
                    }
                ],
                "replicationSpecs": [
                    {
                        "locationId": "string",
                        "retentionLimit": 0
                    }
                ],
                "numDbs": 0,
                "numOracleDbs": 0,
                "numFilesets": 0,
                "numHypervVms": 0,
                "numNutanixVms": 0,
                "numManagedVolumes": 0,
                "numStorageArrayVolumeGroups": 0,
                "numWindowsVolumeGroups": 0,
                "numLinuxHosts": 0,
                "numShares": 0,
                "numWindowsHosts": 0,
                "numVms": 0,
                "numEc2Instances": 0,
                "numVcdVapps": 0,
                "numProtectedObjects": 0,
                "isDefault": True,
                "uiColor": "string"
            },
            "currentHost": {
                "id": "string",
                "name": "string",
                "configuredSlaDomainId": "string",
                "configuredSlaDomainName": "string",
                "primaryClusterId": "string",
                "datacenterId": "string",
                "computeClusterId": "string",
                "datastores": [
                    {
                        "id": "string",
                        "name": "string",
                        "capacity": 0,
                        "dataStoreType": "string",
                        "dataCenterName": "string",
                        "isLocal": True
                    }
                ],
                "effectiveSlaDomainId": "string",
                "effectiveSlaDomainName": "string",
                "effectiveSlaSourceObjectId": "string",
                "effectiveSlaSourceObjectName": "string",
                "effectiveSlaDomainPolarisManagedId": "string"
            },
            "virtualDiskIds": [
                "string"
            ],
            "snapshots": [
                {
                    "id": "string",
                    "date": "2014-01-15T09:30:06.257Z",
                    "expirationDate": "2019-05-05T18:57:06.257Z",
                    "sourceObjectType": "string",
                    "isOnDemandSnapshot": True,
                    "cloudState": 0,
                    "consistencyLevel": "string",
                    "indexState": 0,
                    "replicationLocationIds": [
                        "string"
                    ],
                    "archivalLocationIds": [
                        "string"
                    ],
                    "slaId": "string",
                    "slaName": "string",
                    "vmName": "string"
                }
            ],
            "snapshotCount": 0,
            "physicalStorage": 0,
            "guestOsType": "Linux",
            "isArrayIntegrationPossible": True,
            "guestCredential": {
                "username": "string"
            },
            "isAgentRegistered": True
        }

    def mock_get_v1_vmware_host():
        return {
            "hasMore": True,
            "data": [
                {
                    "id": "string_id",
                    "name": "host",
                    "configuredSlaDomainId": "string",
                    "configuredSlaDomainName": "string",
                    "primaryClusterId": "string",
                    "datacenterId": "string",
                    "computeClusterId": "string",
                    "datastores": [
                        {
                            "id": "string",
                            "name": "string",
                            "capacity": 0,
                            "dataStoreType": "string",
                            "dataCenterName": "string",
                            "isLocal": True
                        }
                    ],
                    "effectiveSlaDomainId": "string",
                    "effectiveSlaDomainName": "string",
                    "effectiveSlaSourceObjectId": "string",
                    "effectiveSlaSourceObjectName": "string",
                    "effectiveSlaDomainPolarisManagedId": "string"
                }
            ],
            "total": 1
        }

    def mock_post_v1_vmware_vm_snapshot_id_mount():
        return {
            "id": "string",
            "status": "string",
            "progress": 0,
            "startTime": "2019-05-05T18:57:06.298Z",
            "endTime": "2019-05-05T18:57:06.298Z",
            "nodeId": "string",
            "error": {
                "message": "string"
            },
            "links": [
                {
                    "href": "href_string",
                    "rel": "string"
                }
            ]
        }

    mock_get = mocker.patch('rubrik_cdm.Connect.get', autospec=True, spec_set=True)
    mock_get.side_effect = [mock_get_v1_vmware_vm(), mock_get_v1_vmware_vm_id(), mock_get_v1_vmware_host()]

    mock__date_time_conversion = mocker.patch('rubrik_cdm.Connect._date_time_conversion', autospec=True, spec_set=True)
    mock__date_time_conversion.return_value = "2014-01-15T09:30"

    mock_post = mocker.patch('rubrik_cdm.Connect.post', autospec=True, spec_set=True)
    mock_post.return_value = mock_post_v1_vmware_vm_snapshot_id_mount()

    assert rubrik.vsphere_live_mount("vm_name", date="1-15-2014", time="1:30 AM",
                                     host="host") == mock_post_v1_vmware_vm_snapshot_id_mount()


def test_vsphere_instant_recovery_invalid_remove_network_devices(rubrik):
    with pytest.raises(InvalidTypeException) as error:
        rubrik.vsphere_instant_recovery("vm_name", remove_network_devices="not_a_valid_remove_network_devices")

    error_message = error.value.args[0]

    assert error_message == "The 'remove_network_devices' argument must be True or False."


def test_vsphere_instant_recovery_invalid_power_on(rubrik):
    with pytest.raises(InvalidTypeException) as error:
        rubrik.vsphere_instant_recovery("vm_name", power_on="not_a_valid_remove_network_devices")

    error_message = error.value.args[0]

    assert error_message == "The 'power_on' argument must be True or False."


def test_vsphere_instant_recovery_invalid_disable_network(rubrik):
    with pytest.raises(InvalidTypeException) as error:
        rubrik.vsphere_instant_recovery("vm_name", disable_network="not_a_valid_disable_network")

    error_message = error.value.args[0]

    assert error_message == "The 'disable_network' argument must be True or False."


def test_vsphere_instant_recovery_invalid_keep_mac_addresses(rubrik):
    with pytest.raises(InvalidTypeException) as error:
        rubrik.vsphere_instant_recovery("vm_name", keep_mac_addresses="not_a_valid_keep_mac_addresses")

    error_message = error.value.args[0]

    assert error_message == "The 'keep_mac_addresses' argument must be True or False."


def test_vsphere_instant_recovery_invalid_preserve_moid(rubrik):
    with pytest.raises(InvalidTypeException) as error:
        rubrik.vsphere_instant_recovery("vm_name", preserve_moid="not_a_valid_preserve_moid")

    error_message = error.value.args[0]

    assert error_message == "The 'preserve_moid' argument must be True or False."


def test_vsphere_instant_recovery_time_not_latest(rubrik):
    with pytest.raises(InvalidParameterException) as error:
        rubrik.vsphere_instant_recovery("vm_name", time="not_latest")

    error_message = error.value.args[0]

    assert error_message == "The date and time arguments most both be 'latest' or a specific date and time."


def test_vsphere_instant_recovery_date_not_latest(rubrik):
    with pytest.raises(InvalidParameterException) as error:
        rubrik.vsphere_instant_recovery("vm_name", date="not_latest")

    error_message = error.value.args[0]

    assert error_message == "The date and time arguments most both be 'latest' or a specific date and time."


def test_vsphere_instant_recovery_latest(rubrik, mocker):

    def mock_get_v1_vmware_vm():
        return {
            "hasMore": True,
            "data": [
                {
                    "id": "string",
                    "name": "vm_name",
                    "configuredSlaDomainId": "string",
                    "configuredSlaDomainName": "string",
                    "primaryClusterId": "string",
                    "slaAssignment": "Derived",
                    "effectiveSlaDomainId": "string",
                    "effectiveSlaDomainName": "string",
                    "effectiveSlaDomainPolarisManagedId": "string",
                    "effectiveSlaSourceObjectId": "string",
                    "effectiveSlaSourceObjectName": "string",
                    "moid": "string",
                    "vcenterId": "string",
                    "hostName": "string",
                    "hostId": "string",
                    "clusterName": "string",
                    "snapshotConsistencyMandate": "UNKNOWN",
                    "powerStatus": "string",
                    "protectionDate": "2019-05-05T18:57:06.133Z",
                    "ipAddress": "string",
                    "agentStatus": {
                        "agentStatus": "string",
                        "disconnectReason": "string"
                    },
                    "toolsInstalled": True,
                    "guestOsName": "string",
                    "isReplicationEnabled": True,
                    "folderPath": [
                        {
                            "id": "string",
                            "managedId": "string",
                            "name": "string"
                        }
                    ],
                    "infraPath": [
                        {
                            "id": "string",
                            "managedId": "string",
                            "name": "string"
                        }
                    ],
                    "vmwareToolsInstalled": True,
                    "isRelic": True,
                    "guestCredentialAuthorizationStatus": "string",
                    "cloudInstantiationSpec": {
                        "imageRetentionInSeconds": 0
                    },
                    "parentAppInfo": {
                        "id": "string",
                        "isProtectedThruHierarchy": True
                    }
                }
            ],
            "total": 1
        }

    def mock_get_v1_vmware_vm_id():
        return {
            "maxNestedVsphereSnapshots": 0,
            "isVmPaused": True,
            "configuredSlaDomainId": "string",
            "snapshotConsistencyMandate": "UNKNOWN",
            "preBackupScript": {
                "scriptPath": "string",
                "timeoutMs": 0,
                "failureHandling": "abort"
            },
            "postSnapScript": {
                "scriptPath": "string",
                "timeoutMs": 0,
                "failureHandling": "abort"
            },
            "postBackupScript": {
                "scriptPath": "string",
                "timeoutMs": 0,
                "failureHandling": "abort"
            },
            "isArrayIntegrationEnabled": True,
            "cloudInstantiationSpec": {
                "imageRetentionInSeconds": 0
            },
            "throttlingSettings": {
                "ioLatencyThreshold": 0,
                "datastoreIoLatencyThreshold": 0,
                "cpuUtilizationThreshold": 0
            },
            "id": "string",
            "name": "string",
            "configuredSlaDomainName": "string",
            "primaryClusterId": "string",
            "slaAssignment": "Derived",
            "effectiveSlaDomainId": "string",
            "effectiveSlaDomainName": "string",
            "effectiveSlaDomainPolarisManagedId": "string",
            "effectiveSlaSourceObjectId": "string",
            "effectiveSlaSourceObjectName": "string",
            "moid": "string",
            "vcenterId": "string",
            "hostName": "string",
            "hostId": "string",
            "clusterName": "string",
            "powerStatus": "string",
            "protectionDate": "2019-05-05T18:57:06.257Z",
            "ipAddress": "string",
            "agentStatus": {
                "agentStatus": "string",
                "disconnectReason": "string"
            },
            "toolsInstalled": True,
            "guestOsName": "string",
            "isReplicationEnabled": True,
            "folderPath": [
                {
                    "id": "string",
                    "managedId": "string",
                    "name": "string"
                }
            ],
            "infraPath": [
                {
                    "id": "string",
                    "managedId": "string",
                    "name": "string"
                }
            ],
            "vmwareToolsInstalled": True,
            "isRelic": True,
            "guestCredentialAuthorizationStatus": "string",
            "parentAppInfo": {
                "id": "string",
                "isProtectedThruHierarchy": True
            },
            "blackoutWindowStatus": {
                "isGlobalBlackoutActive": True,
                "isSnappableBlackoutActive": True
            },
            "blackoutWindows": {
                "globalBlackoutWindows": [
                    {
                        "startTime": "string",
                        "endTime": "string"
                    }
                ],
                "snappableBlackoutWindows": [
                    {
                        "startTime": "string",
                        "endTime": "string"
                    }
                ]
            },
            "effectiveSlaDomain": {
                "id": "string",
                "primaryClusterId": "string",
                "name": "string",
                "frequencies": [
                    {
                        "timeUnit": "string",
                        "frequency": 0,
                        "retention": 0
                    }
                ],
                "allowedBackupWindows": [
                    {
                        "startTimeAttributes": {
                            "minutes": 0,
                            "hour": 0,
                            "dayOfWeek": 0
                        },
                        "durationInHours": 0
                    }
                ],
                "firstFullAllowedBackupWindows": [
                    {
                        "startTimeAttributes": {
                            "minutes": 0,
                            "hour": 0,
                            "dayOfWeek": 0
                        },
                        "durationInHours": 0
                    }
                ],
                "localRetentionLimit": 0,
                "maxLocalRetentionLimit": 0,
                "archivalSpecs": [
                    {
                        "locationId": "string",
                        "archivalThreshold": 0
                    }
                ],
                "replicationSpecs": [
                    {
                        "locationId": "string",
                        "retentionLimit": 0
                    }
                ],
                "numDbs": 0,
                "numOracleDbs": 0,
                "numFilesets": 0,
                "numHypervVms": 0,
                "numNutanixVms": 0,
                "numManagedVolumes": 0,
                "numStorageArrayVolumeGroups": 0,
                "numWindowsVolumeGroups": 0,
                "numLinuxHosts": 0,
                "numShares": 0,
                "numWindowsHosts": 0,
                "numVms": 0,
                "numEc2Instances": 0,
                "numVcdVapps": 0,
                "numProtectedObjects": 0,
                "isDefault": True,
                "uiColor": "string"
            },
            "currentHost": {
                "id": "string",
                "name": "string",
                "configuredSlaDomainId": "string",
                "configuredSlaDomainName": "string",
                "primaryClusterId": "string",
                "datacenterId": "string",
                "computeClusterId": "string",
                "datastores": [
                    {
                        "id": "string",
                        "name": "string",
                        "capacity": 0,
                        "dataStoreType": "string",
                        "dataCenterName": "string",
                        "isLocal": True
                    }
                ],
                "effectiveSlaDomainId": "string",
                "effectiveSlaDomainName": "string",
                "effectiveSlaSourceObjectId": "string",
                "effectiveSlaSourceObjectName": "string",
                "effectiveSlaDomainPolarisManagedId": "string"
            },
            "virtualDiskIds": [
                "string"
            ],
            "snapshots": [
                {
                    "id": "string",
                    "date": "2019-05-05T18:57:06.257Z",
                    "expirationDate": "2019-05-05T18:57:06.257Z",
                    "sourceObjectType": "string",
                    "isOnDemandSnapshot": True,
                    "cloudState": 0,
                    "consistencyLevel": "string",
                    "indexState": 0,
                    "replicationLocationIds": [
                        "string"
                    ],
                    "archivalLocationIds": [
                        "string"
                    ],
                    "slaId": "string",
                    "slaName": "string",
                    "vmName": "string"
                }
            ],
            "snapshotCount": 0,
            "physicalStorage": 0,
            "guestOsType": "Linux",
            "isArrayIntegrationPossible": True,
            "guestCredential": {
                "username": "string"
            },
            "isAgentRegistered": True
        }

    def mock_post_v1_vmware_vm_snapshot_id_instant_recover():
        return {
            "id": "string",
            "status": "string",
            "progress": 0,
            "startTime": "2019-05-05T18:57:06.298Z",
            "endTime": "2019-05-05T18:57:06.298Z",
            "nodeId": "string",
            "error": {
                "message": "string"
            },
            "links": [
                {
                    "href": "href_string",
                    "rel": "string"
                }
            ]
        }

    mock_get = mocker.patch('rubrik_cdm.Connect.get', autospec=True, spec_set=True)
    mock_get.side_effect = [mock_get_v1_vmware_vm(), mock_get_v1_vmware_vm_id()]

    mock_post = mocker.patch('rubrik_cdm.Connect.post', autospec=True, spec_set=True)
    mock_post.return_value = mock_post_v1_vmware_vm_snapshot_id_instant_recover()

    assert rubrik.vsphere_live_mount("vm_name") == mock_post_v1_vmware_vm_snapshot_id_instant_recover()


def test_vsphere_instant_recovery_specific_date_time(rubrik, mocker):

    def mock_get_v1_vmware_vm():
        return {
            "hasMore": True,
            "data": [
                {
                    "id": "string",
                    "name": "vm_name",
                    "configuredSlaDomainId": "string",
                    "configuredSlaDomainName": "string",
                    "primaryClusterId": "string",
                    "slaAssignment": "Derived",
                    "effectiveSlaDomainId": "string",
                    "effectiveSlaDomainName": "string",
                    "effectiveSlaDomainPolarisManagedId": "string",
                    "effectiveSlaSourceObjectId": "string",
                    "effectiveSlaSourceObjectName": "string",
                    "moid": "string",
                    "vcenterId": "string",
                    "hostName": "string",
                    "hostId": "string",
                    "clusterName": "string",
                    "snapshotConsistencyMandate": "UNKNOWN",
                    "powerStatus": "string",
                    "protectionDate": "2019-05-05T18:57:06.133Z",
                    "ipAddress": "string",
                    "agentStatus": {
                        "agentStatus": "string",
                        "disconnectReason": "string"
                    },
                    "toolsInstalled": True,
                    "guestOsName": "string",
                    "isReplicationEnabled": True,
                    "folderPath": [
                        {
                            "id": "string",
                            "managedId": "string",
                            "name": "string"
                        }
                    ],
                    "infraPath": [
                        {
                            "id": "string",
                            "managedId": "string",
                            "name": "string"
                        }
                    ],
                    "vmwareToolsInstalled": True,
                    "isRelic": True,
                    "guestCredentialAuthorizationStatus": "string",
                    "cloudInstantiationSpec": {
                        "imageRetentionInSeconds": 0
                    },
                    "parentAppInfo": {
                        "id": "string",
                        "isProtectedThruHierarchy": True
                    }
                }
            ],
            "total": 1
        }

    def mock_get_v1_vmware_vm_id():
        return {
            "maxNestedVsphereSnapshots": 0,
            "isVmPaused": True,
            "configuredSlaDomainId": "string",
            "snapshotConsistencyMandate": "UNKNOWN",
            "preBackupScript": {
                "scriptPath": "string",
                "timeoutMs": 0,
                "failureHandling": "abort"
            },
            "postSnapScript": {
                "scriptPath": "string",
                "timeoutMs": 0,
                "failureHandling": "abort"
            },
            "postBackupScript": {
                "scriptPath": "string",
                "timeoutMs": 0,
                "failureHandling": "abort"
            },
            "isArrayIntegrationEnabled": True,
            "cloudInstantiationSpec": {
                "imageRetentionInSeconds": 0
            },
            "throttlingSettings": {
                "ioLatencyThreshold": 0,
                "datastoreIoLatencyThreshold": 0,
                "cpuUtilizationThreshold": 0
            },
            "id": "string",
            "name": "string",
            "configuredSlaDomainName": "string",
            "primaryClusterId": "string",
            "slaAssignment": "Derived",
            "effectiveSlaDomainId": "string",
            "effectiveSlaDomainName": "string",
            "effectiveSlaDomainPolarisManagedId": "string",
            "effectiveSlaSourceObjectId": "string",
            "effectiveSlaSourceObjectName": "string",
            "moid": "string",
            "vcenterId": "string",
            "hostName": "string",
            "hostId": "string",
            "clusterName": "string",
            "powerStatus": "string",
            "protectionDate": "2019-05-05T18:57:06.257Z",
            "ipAddress": "string",
            "agentStatus": {
                "agentStatus": "string",
                "disconnectReason": "string"
            },
            "toolsInstalled": True,
            "guestOsName": "string",
            "isReplicationEnabled": True,
            "folderPath": [
                {
                    "id": "string",
                    "managedId": "string",
                    "name": "string"
                }
            ],
            "infraPath": [
                {
                    "id": "string",
                    "managedId": "string",
                    "name": "string"
                }
            ],
            "vmwareToolsInstalled": True,
            "isRelic": True,
            "guestCredentialAuthorizationStatus": "string",
            "parentAppInfo": {
                "id": "string",
                "isProtectedThruHierarchy": True
            },
            "blackoutWindowStatus": {
                "isGlobalBlackoutActive": True,
                "isSnappableBlackoutActive": True
            },
            "blackoutWindows": {
                "globalBlackoutWindows": [
                    {
                        "startTime": "string",
                        "endTime": "string"
                    }
                ],
                "snappableBlackoutWindows": [
                    {
                        "startTime": "string",
                        "endTime": "string"
                    }
                ]
            },
            "effectiveSlaDomain": {
                "id": "string",
                "primaryClusterId": "string",
                "name": "string",
                "frequencies": [
                    {
                        "timeUnit": "string",
                        "frequency": 0,
                        "retention": 0
                    }
                ],
                "allowedBackupWindows": [
                    {
                        "startTimeAttributes": {
                            "minutes": 0,
                            "hour": 0,
                            "dayOfWeek": 0
                        },
                        "durationInHours": 0
                    }
                ],
                "firstFullAllowedBackupWindows": [
                    {
                        "startTimeAttributes": {
                            "minutes": 0,
                            "hour": 0,
                            "dayOfWeek": 0
                        },
                        "durationInHours": 0
                    }
                ],
                "localRetentionLimit": 0,
                "maxLocalRetentionLimit": 0,
                "archivalSpecs": [
                    {
                        "locationId": "string",
                        "archivalThreshold": 0
                    }
                ],
                "replicationSpecs": [
                    {
                        "locationId": "string",
                        "retentionLimit": 0
                    }
                ],
                "numDbs": 0,
                "numOracleDbs": 0,
                "numFilesets": 0,
                "numHypervVms": 0,
                "numNutanixVms": 0,
                "numManagedVolumes": 0,
                "numStorageArrayVolumeGroups": 0,
                "numWindowsVolumeGroups": 0,
                "numLinuxHosts": 0,
                "numShares": 0,
                "numWindowsHosts": 0,
                "numVms": 0,
                "numEc2Instances": 0,
                "numVcdVapps": 0,
                "numProtectedObjects": 0,
                "isDefault": True,
                "uiColor": "string"
            },
            "currentHost": {
                "id": "string",
                "name": "string",
                "configuredSlaDomainId": "string",
                "configuredSlaDomainName": "string",
                "primaryClusterId": "string",
                "datacenterId": "string",
                "computeClusterId": "string",
                "datastores": [
                    {
                        "id": "string",
                        "name": "string",
                        "capacity": 0,
                        "dataStoreType": "string",
                        "dataCenterName": "string",
                        "isLocal": True
                    }
                ],
                "effectiveSlaDomainId": "string",
                "effectiveSlaDomainName": "string",
                "effectiveSlaSourceObjectId": "string",
                "effectiveSlaSourceObjectName": "string",
                "effectiveSlaDomainPolarisManagedId": "string"
            },
            "virtualDiskIds": [
                "string"
            ],
            "snapshots": [
                {
                    "id": "string",
                    "date": "2014-01-15T09:30:06.257Z",
                    "expirationDate": "2019-05-05T18:57:06.257Z",
                    "sourceObjectType": "string",
                    "isOnDemandSnapshot": True,
                    "cloudState": 0,
                    "consistencyLevel": "string",
                    "indexState": 0,
                    "replicationLocationIds": [
                        "string"
                    ],
                    "archivalLocationIds": [
                        "string"
                    ],
                    "slaId": "string",
                    "slaName": "string",
                    "vmName": "string"
                }
            ],
            "snapshotCount": 0,
            "physicalStorage": 0,
            "guestOsType": "Linux",
            "isArrayIntegrationPossible": True,
            "guestCredential": {
                "username": "string"
            },
            "isAgentRegistered": True
        }

    def mock_post_v1_vmware_vm_snapshot_id_instant_recover():
        return {
            "id": "string",
            "status": "string",
            "progress": 0,
            "startTime": "2019-05-05T18:57:06.298Z",
            "endTime": "2019-05-05T18:57:06.298Z",
            "nodeId": "string",
            "error": {
                "message": "string"
            },
            "links": [
                {
                    "href": "href_string",
                    "rel": "string"
                }
            ]
        }

    mock_get = mocker.patch('rubrik_cdm.Connect.get', autospec=True, spec_set=True)
    mock_get.side_effect = [mock_get_v1_vmware_vm(), mock_get_v1_vmware_vm_id()]

    mock__date_time_conversion = mocker.patch('rubrik_cdm.Connect._date_time_conversion', autospec=True, spec_set=True)
    mock__date_time_conversion.return_value = "2014-01-15T09:30"

    mock_post = mocker.patch('rubrik_cdm.Connect.post', autospec=True, spec_set=True)
    mock_post.return_value = mock_post_v1_vmware_vm_snapshot_id_instant_recover()

    assert rubrik.vsphere_live_mount(
        "vm_name",
        date="1-15-2014",
        time="1:30 AM") == mock_post_v1_vmware_vm_snapshot_id_instant_recover()


def test_vsphere_instant_recovery_specific_host(rubrik, mocker):

    def mock_get_v1_vmware_vm():
        return {
            "hasMore": True,
            "data": [
                {
                    "id": "string",
                    "name": "vm_name",
                    "configuredSlaDomainId": "string",
                    "configuredSlaDomainName": "string",
                    "primaryClusterId": "string",
                    "slaAssignment": "Derived",
                    "effectiveSlaDomainId": "string",
                    "effectiveSlaDomainName": "string",
                    "effectiveSlaDomainPolarisManagedId": "string",
                    "effectiveSlaSourceObjectId": "string",
                    "effectiveSlaSourceObjectName": "string",
                    "moid": "string",
                    "vcenterId": "string",
                    "hostName": "string",
                    "hostId": "string",
                    "clusterName": "string",
                    "snapshotConsistencyMandate": "UNKNOWN",
                    "powerStatus": "string",
                    "protectionDate": "2019-05-05T18:57:06.133Z",
                    "ipAddress": "string",
                    "agentStatus": {
                        "agentStatus": "string",
                        "disconnectReason": "string"
                    },
                    "toolsInstalled": True,
                    "guestOsName": "string",
                    "isReplicationEnabled": True,
                    "folderPath": [
                        {
                            "id": "string",
                            "managedId": "string",
                            "name": "string"
                        }
                    ],
                    "infraPath": [
                        {
                            "id": "string",
                            "managedId": "string",
                            "name": "string"
                        }
                    ],
                    "vmwareToolsInstalled": True,
                    "isRelic": True,
                    "guestCredentialAuthorizationStatus": "string",
                    "cloudInstantiationSpec": {
                        "imageRetentionInSeconds": 0
                    },
                    "parentAppInfo": {
                        "id": "string",
                        "isProtectedThruHierarchy": True
                    }
                }
            ],
            "total": 1
        }

    def mock_get_v1_vmware_vm_id():
        return {
            "maxNestedVsphereSnapshots": 0,
            "isVmPaused": True,
            "configuredSlaDomainId": "string",
            "snapshotConsistencyMandate": "UNKNOWN",
            "preBackupScript": {
                "scriptPath": "string",
                "timeoutMs": 0,
                "failureHandling": "abort"
            },
            "postSnapScript": {
                "scriptPath": "string",
                "timeoutMs": 0,
                "failureHandling": "abort"
            },
            "postBackupScript": {
                "scriptPath": "string",
                "timeoutMs": 0,
                "failureHandling": "abort"
            },
            "isArrayIntegrationEnabled": True,
            "cloudInstantiationSpec": {
                "imageRetentionInSeconds": 0
            },
            "throttlingSettings": {
                "ioLatencyThreshold": 0,
                "datastoreIoLatencyThreshold": 0,
                "cpuUtilizationThreshold": 0
            },
            "id": "string",
            "name": "string",
            "configuredSlaDomainName": "string",
            "primaryClusterId": "string",
            "slaAssignment": "Derived",
            "effectiveSlaDomainId": "string",
            "effectiveSlaDomainName": "string",
            "effectiveSlaDomainPolarisManagedId": "string",
            "effectiveSlaSourceObjectId": "string",
            "effectiveSlaSourceObjectName": "string",
            "moid": "string",
            "vcenterId": "string",
            "hostName": "string",
            "hostId": "string",
            "clusterName": "string",
            "powerStatus": "string",
            "protectionDate": "2019-05-05T18:57:06.257Z",
            "ipAddress": "string",
            "agentStatus": {
                "agentStatus": "string",
                "disconnectReason": "string"
            },
            "toolsInstalled": True,
            "guestOsName": "string",
            "isReplicationEnabled": True,
            "folderPath": [
                {
                    "id": "string",
                    "managedId": "string",
                    "name": "string"
                }
            ],
            "infraPath": [
                {
                    "id": "string",
                    "managedId": "string",
                    "name": "string"
                }
            ],
            "vmwareToolsInstalled": True,
            "isRelic": True,
            "guestCredentialAuthorizationStatus": "string",
            "parentAppInfo": {
                "id": "string",
                "isProtectedThruHierarchy": True
            },
            "blackoutWindowStatus": {
                "isGlobalBlackoutActive": True,
                "isSnappableBlackoutActive": True
            },
            "blackoutWindows": {
                "globalBlackoutWindows": [
                    {
                        "startTime": "string",
                        "endTime": "string"
                    }
                ],
                "snappableBlackoutWindows": [
                    {
                        "startTime": "string",
                        "endTime": "string"
                    }
                ]
            },
            "effectiveSlaDomain": {
                "id": "string",
                "primaryClusterId": "string",
                "name": "string",
                "frequencies": [
                    {
                        "timeUnit": "string",
                        "frequency": 0,
                        "retention": 0
                    }
                ],
                "allowedBackupWindows": [
                    {
                        "startTimeAttributes": {
                            "minutes": 0,
                            "hour": 0,
                            "dayOfWeek": 0
                        },
                        "durationInHours": 0
                    }
                ],
                "firstFullAllowedBackupWindows": [
                    {
                        "startTimeAttributes": {
                            "minutes": 0,
                            "hour": 0,
                            "dayOfWeek": 0
                        },
                        "durationInHours": 0
                    }
                ],
                "localRetentionLimit": 0,
                "maxLocalRetentionLimit": 0,
                "archivalSpecs": [
                    {
                        "locationId": "string",
                        "archivalThreshold": 0
                    }
                ],
                "replicationSpecs": [
                    {
                        "locationId": "string",
                        "retentionLimit": 0
                    }
                ],
                "numDbs": 0,
                "numOracleDbs": 0,
                "numFilesets": 0,
                "numHypervVms": 0,
                "numNutanixVms": 0,
                "numManagedVolumes": 0,
                "numStorageArrayVolumeGroups": 0,
                "numWindowsVolumeGroups": 0,
                "numLinuxHosts": 0,
                "numShares": 0,
                "numWindowsHosts": 0,
                "numVms": 0,
                "numEc2Instances": 0,
                "numVcdVapps": 0,
                "numProtectedObjects": 0,
                "isDefault": True,
                "uiColor": "string"
            },
            "currentHost": {
                "id": "string",
                "name": "string",
                "configuredSlaDomainId": "string",
                "configuredSlaDomainName": "string",
                "primaryClusterId": "string",
                "datacenterId": "string",
                "computeClusterId": "string",
                "datastores": [
                    {
                        "id": "string",
                        "name": "string",
                        "capacity": 0,
                        "dataStoreType": "string",
                        "dataCenterName": "string",
                        "isLocal": True
                    }
                ],
                "effectiveSlaDomainId": "string",
                "effectiveSlaDomainName": "string",
                "effectiveSlaSourceObjectId": "string",
                "effectiveSlaSourceObjectName": "string",
                "effectiveSlaDomainPolarisManagedId": "string"
            },
            "virtualDiskIds": [
                "string"
            ],
            "snapshots": [
                {
                    "id": "string",
                    "date": "2014-01-15T09:30:06.257Z",
                    "expirationDate": "2019-05-05T18:57:06.257Z",
                    "sourceObjectType": "string",
                    "isOnDemandSnapshot": True,
                    "cloudState": 0,
                    "consistencyLevel": "string",
                    "indexState": 0,
                    "replicationLocationIds": [
                        "string"
                    ],
                    "archivalLocationIds": [
                        "string"
                    ],
                    "slaId": "string",
                    "slaName": "string",
                    "vmName": "string"
                }
            ],
            "snapshotCount": 0,
            "physicalStorage": 0,
            "guestOsType": "Linux",
            "isArrayIntegrationPossible": True,
            "guestCredential": {
                "username": "string"
            },
            "isAgentRegistered": True
        }

    def mock_get_v1_vmware_host():
        return {
            "hasMore": True,
            "data": [
                {
                    "id": "string_id",
                    "name": "host",
                    "configuredSlaDomainId": "string",
                    "configuredSlaDomainName": "string",
                    "primaryClusterId": "string",
                    "datacenterId": "string",
                    "computeClusterId": "string",
                    "datastores": [
                        {
                            "id": "string",
                            "name": "string",
                            "capacity": 0,
                            "dataStoreType": "string",
                            "dataCenterName": "string",
                            "isLocal": True
                        }
                    ],
                    "effectiveSlaDomainId": "string",
                    "effectiveSlaDomainName": "string",
                    "effectiveSlaSourceObjectId": "string",
                    "effectiveSlaSourceObjectName": "string",
                    "effectiveSlaDomainPolarisManagedId": "string"
                }
            ],
            "total": 1
        }

    def mock_post_v1_vmware_vm_snapshot_id_instant_recover():
        return {
            "id": "string",
            "status": "string",
            "progress": 0,
            "startTime": "2019-05-05T18:57:06.298Z",
            "endTime": "2019-05-05T18:57:06.298Z",
            "nodeId": "string",
            "error": {
                "message": "string"
            },
            "links": [
                {
                    "href": "href_string",
                    "rel": "string"
                }
            ]
        }

    mock_get = mocker.patch('rubrik_cdm.Connect.get', autospec=True, spec_set=True)
    mock_get.side_effect = [mock_get_v1_vmware_vm(), mock_get_v1_vmware_vm_id(), mock_get_v1_vmware_host()]

    mock__date_time_conversion = mocker.patch('rubrik_cdm.Connect._date_time_conversion', autospec=True, spec_set=True)
    mock__date_time_conversion.return_value = "2014-01-15T09:30"

    mock_post = mocker.patch('rubrik_cdm.Connect.post', autospec=True, spec_set=True)
    mock_post.return_value = mock_post_v1_vmware_vm_snapshot_id_instant_recover()

    assert rubrik.vsphere_live_mount("vm_name", date="1-15-2014", time="1:30 AM",
                                     host="host") == mock_post_v1_vmware_vm_snapshot_id_instant_recover()


def test__date_time_conversion(rubrik, mocker):

    def mock_get_v1_cluster_me():
        return {
            "id": "string",
            "version": "string",
            "apiVersion": "string",
            "name": "string",
            "timezone": {
                "timezone": "America/Los_Angeles"
            },
            "geolocation": {
                "address": "string"
            },
            "acceptedEulaVersion": "string",
            "latestEulaVersion": "string"
        }

    mock_get = mocker.patch('rubrik_cdm.Connect.get', autospec=True, spec_set=True)
    mock_get.return_value = mock_get_v1_cluster_me()

    assert rubrik._date_time_conversion("1-15-2014", "1:30 AM") == "2014-01-15T09:30"


def test_pause_snapshots_invalid_object_type(rubrik):
    with pytest.raises(InvalidParameterException) as error:
        rubrik.pause_snapshots("object_name", "not_a_valid_object_type")

    error_message = error.value.args[0]

    assert error_message == "The pause_snapshots() object_type argument must be one of the following: ['vmware']."


def test_pause_snapshots_idempotence(rubrik, mocker):

    def mock_get_v1_vmware_vm():
        return {
            "hasMore": True,
            "data": [
                {
                    "id": "string",
                    "name": "object_name",
                    "configuredSlaDomainId": "string",
                    "configuredSlaDomainName": "string",
                    "primaryClusterId": "string",
                    "slaAssignment": "Derived",
                    "effectiveSlaDomainId": "string",
                    "effectiveSlaDomainName": "string",
                    "effectiveSlaDomainPolarisManagedId": "string",
                    "effectiveSlaSourceObjectId": "string",
                    "effectiveSlaSourceObjectName": "string",
                    "moid": "string",
                    "vcenterId": "string",
                    "hostName": "string",
                    "hostId": "string",
                    "clusterName": "string",
                    "snapshotConsistencyMandate": "UNKNOWN",
                    "powerStatus": "string",
                    "protectionDate": "2019-05-05T18:57:06.133Z",
                    "ipAddress": "string",
                    "agentStatus": {
                        "agentStatus": "string",
                        "disconnectReason": "string"
                    },
                    "toolsInstalled": True,
                    "guestOsName": "string",
                    "isReplicationEnabled": True,
                    "folderPath": [
                        {
                            "id": "string",
                            "managedId": "string",
                            "name": "string"
                        }
                    ],
                    "infraPath": [
                        {
                            "id": "string",
                            "managedId": "string",
                            "name": "string"
                        }
                    ],
                    "vmwareToolsInstalled": True,
                    "isRelic": True,
                    "guestCredentialAuthorizationStatus": "string",
                    "cloudInstantiationSpec": {
                        "imageRetentionInSeconds": 0
                    },
                    "parentAppInfo": {
                        "id": "string",
                        "isProtectedThruHierarchy": True
                    }
                }
            ],
            "total": 1
        }

    def mock_get_v1_vmware_vm_id():
        return {
            "maxNestedVsphereSnapshots": 0,
            "isVmPaused": True,
            "configuredSlaDomainId": "string",
            "snapshotConsistencyMandate": "UNKNOWN",
            "preBackupScript": {
                "scriptPath": "string",
                "timeoutMs": 0,
                "failureHandling": "abort"
            },
            "postSnapScript": {
                "scriptPath": "string",
                "timeoutMs": 0,
                "failureHandling": "abort"
            },
            "postBackupScript": {
                "scriptPath": "string",
                "timeoutMs": 0,
                "failureHandling": "abort"
            },
            "isArrayIntegrationEnabled": True,
            "cloudInstantiationSpec": {
                "imageRetentionInSeconds": 0
            },
            "throttlingSettings": {
                "ioLatencyThreshold": 0,
                "datastoreIoLatencyThreshold": 0,
                "cpuUtilizationThreshold": 0
            },
            "id": "string",
            "name": "string",
            "configuredSlaDomainName": "string",
            "primaryClusterId": "string",
            "slaAssignment": "Derived",
            "effectiveSlaDomainId": "string",
            "effectiveSlaDomainName": "string",
            "effectiveSlaDomainPolarisManagedId": "string",
            "effectiveSlaSourceObjectId": "string",
            "effectiveSlaSourceObjectName": "string",
            "moid": "string",
            "vcenterId": "string",
            "hostName": "string",
            "hostId": "string",
            "clusterName": "string",
            "powerStatus": "string",
            "protectionDate": "2019-05-05T18:57:06.257Z",
            "ipAddress": "string",
            "agentStatus": {
                "agentStatus": "string",
                "disconnectReason": "string"
            },
            "toolsInstalled": True,
            "guestOsName": "string",
            "isReplicationEnabled": True,
            "folderPath": [
                {
                    "id": "string",
                    "managedId": "string",
                    "name": "string"
                }
            ],
            "infraPath": [
                {
                    "id": "string",
                    "managedId": "string",
                    "name": "string"
                }
            ],
            "vmwareToolsInstalled": True,
            "isRelic": True,
            "guestCredentialAuthorizationStatus": "string",
            "parentAppInfo": {
                "id": "string",
                "isProtectedThruHierarchy": True
            },
            "blackoutWindowStatus": {
                "isGlobalBlackoutActive": True,
                "isSnappableBlackoutActive": True
            },
            "blackoutWindows": {
                "globalBlackoutWindows": [
                    {
                        "startTime": "string",
                        "endTime": "string"
                    }
                ],
                "snappableBlackoutWindows": [
                    {
                        "startTime": "string",
                        "endTime": "string"
                    }
                ]
            },
            "effectiveSlaDomain": {
                "id": "string",
                "primaryClusterId": "string",
                "name": "string",
                "frequencies": [
                    {
                        "timeUnit": "string",
                        "frequency": 0,
                        "retention": 0
                    }
                ],
                "allowedBackupWindows": [
                    {
                        "startTimeAttributes": {
                            "minutes": 0,
                            "hour": 0,
                            "dayOfWeek": 0
                        },
                        "durationInHours": 0
                    }
                ],
                "firstFullAllowedBackupWindows": [
                    {
                        "startTimeAttributes": {
                            "minutes": 0,
                            "hour": 0,
                            "dayOfWeek": 0
                        },
                        "durationInHours": 0
                    }
                ],
                "localRetentionLimit": 0,
                "maxLocalRetentionLimit": 0,
                "archivalSpecs": [
                    {
                        "locationId": "string",
                        "archivalThreshold": 0
                    }
                ],
                "replicationSpecs": [
                    {
                        "locationId": "string",
                        "retentionLimit": 0
                    }
                ],
                "numDbs": 0,
                "numOracleDbs": 0,
                "numFilesets": 0,
                "numHypervVms": 0,
                "numNutanixVms": 0,
                "numManagedVolumes": 0,
                "numStorageArrayVolumeGroups": 0,
                "numWindowsVolumeGroups": 0,
                "numLinuxHosts": 0,
                "numShares": 0,
                "numWindowsHosts": 0,
                "numVms": 0,
                "numEc2Instances": 0,
                "numVcdVapps": 0,
                "numProtectedObjects": 0,
                "isDefault": True,
                "uiColor": "string"
            },
            "currentHost": {
                "id": "string",
                "name": "string",
                "configuredSlaDomainId": "string",
                "configuredSlaDomainName": "string",
                "primaryClusterId": "string",
                "datacenterId": "string",
                "computeClusterId": "string",
                "datastores": [
                    {
                        "id": "string",
                        "name": "string",
                        "capacity": 0,
                        "dataStoreType": "string",
                        "dataCenterName": "string",
                        "isLocal": True
                    }
                ],
                "effectiveSlaDomainId": "string",
                "effectiveSlaDomainName": "string",
                "effectiveSlaSourceObjectId": "string",
                "effectiveSlaSourceObjectName": "string",
                "effectiveSlaDomainPolarisManagedId": "string"
            },
            "virtualDiskIds": [
                "string"
            ],
            "snapshots": [
                {
                    "id": "string",
                    "date": "2019-05-05T18:57:06.257Z",
                    "expirationDate": "2019-05-05T18:57:06.257Z",
                    "sourceObjectType": "string",
                    "isOnDemandSnapshot": True,
                    "cloudState": 0,
                    "consistencyLevel": "string",
                    "indexState": 0,
                    "replicationLocationIds": [
                        "string"
                    ],
                    "archivalLocationIds": [
                        "string"
                    ],
                    "slaId": "string",
                    "slaName": "string",
                    "vmName": "string"
                }
            ],
            "snapshotCount": 0,
            "physicalStorage": 0,
            "guestOsType": "Linux",
            "isArrayIntegrationPossible": True,
            "guestCredential": {
                "username": "string"
            },
            "isAgentRegistered": True
        }

    mock_get = mocker.patch('rubrik_cdm.Connect.get', autospec=True, spec_set=True)
    mock_get.side_effect = [mock_get_v1_vmware_vm(), mock_get_v1_vmware_vm_id()]

    assert rubrik.pause_snapshots("object_name",
                                  "vmware") == "No change required. The vmware VM 'object_name' is already paused."


def test_pause_snapshots(rubrik, mocker):

    def mock_get_v1_vmware_vm():
        return {
            "hasMore": True,
            "data": [
                {
                    "id": "string",
                    "name": "object_name",
                    "configuredSlaDomainId": "string",
                    "configuredSlaDomainName": "string",
                    "primaryClusterId": "string",
                    "slaAssignment": "Derived",
                    "effectiveSlaDomainId": "string",
                    "effectiveSlaDomainName": "string",
                    "effectiveSlaDomainPolarisManagedId": "string",
                    "effectiveSlaSourceObjectId": "string",
                    "effectiveSlaSourceObjectName": "string",
                    "moid": "string",
                    "vcenterId": "string",
                    "hostName": "string",
                    "hostId": "string",
                    "clusterName": "string",
                    "snapshotConsistencyMandate": "UNKNOWN",
                    "powerStatus": "string",
                    "protectionDate": "2019-05-05T18:57:06.133Z",
                    "ipAddress": "string",
                    "agentStatus": {
                        "agentStatus": "string",
                        "disconnectReason": "string"
                    },
                    "toolsInstalled": True,
                    "guestOsName": "string",
                    "isReplicationEnabled": True,
                    "folderPath": [
                        {
                            "id": "string",
                            "managedId": "string",
                            "name": "string"
                        }
                    ],
                    "infraPath": [
                        {
                            "id": "string",
                            "managedId": "string",
                            "name": "string"
                        }
                    ],
                    "vmwareToolsInstalled": True,
                    "isRelic": True,
                    "guestCredentialAuthorizationStatus": "string",
                    "cloudInstantiationSpec": {
                        "imageRetentionInSeconds": 0
                    },
                    "parentAppInfo": {
                        "id": "string",
                        "isProtectedThruHierarchy": True
                    }
                }
            ],
            "total": 1
        }

    def mock_get_v1_vmware_vm_id():
        return {
            "maxNestedVsphereSnapshots": 0,
            "isVmPaused": True,
            "configuredSlaDomainId": "string",
            "snapshotConsistencyMandate": "UNKNOWN",
            "preBackupScript": {
                "scriptPath": "string",
                "timeoutMs": 0,
                "failureHandling": "abort"
            },
            "postSnapScript": {
                "scriptPath": "string",
                "timeoutMs": 0,
                "failureHandling": "abort"
            },
            "postBackupScript": {
                "scriptPath": "string",
                "timeoutMs": 0,
                "failureHandling": "abort"
            },
            "isArrayIntegrationEnabled": True,
            "cloudInstantiationSpec": {
                "imageRetentionInSeconds": 0
            },
            "throttlingSettings": {
                "ioLatencyThreshold": 0,
                "datastoreIoLatencyThreshold": 0,
                "cpuUtilizationThreshold": 0
            },
            "id": "string",
            "name": "string",
            "configuredSlaDomainName": "string",
            "primaryClusterId": "string",
            "slaAssignment": "Derived",
            "effectiveSlaDomainId": "string",
            "effectiveSlaDomainName": "string",
            "effectiveSlaDomainPolarisManagedId": "string",
            "effectiveSlaSourceObjectId": "string",
            "effectiveSlaSourceObjectName": "string",
            "moid": "string",
            "vcenterId": "string",
            "hostName": "string",
            "hostId": "string",
            "clusterName": "string",
            "powerStatus": "string",
            "protectionDate": "2019-05-05T18:57:06.257Z",
            "ipAddress": "string",
            "agentStatus": {
                "agentStatus": "string",
                "disconnectReason": "string"
            },
            "toolsInstalled": True,
            "guestOsName": "string",
            "isReplicationEnabled": True,
            "folderPath": [
                {
                    "id": "string",
                    "managedId": "string",
                    "name": "string"
                }
            ],
            "infraPath": [
                {
                    "id": "string",
                    "managedId": "string",
                    "name": "string"
                }
            ],
            "vmwareToolsInstalled": True,
            "isRelic": True,
            "guestCredentialAuthorizationStatus": "string",
            "parentAppInfo": {
                "id": "string",
                "isProtectedThruHierarchy": True
            },
            "blackoutWindowStatus": {
                "isGlobalBlackoutActive": True,
                "isSnappableBlackoutActive": False
            },
            "blackoutWindows": {
                "globalBlackoutWindows": [
                    {
                        "startTime": "string",
                        "endTime": "string"
                    }
                ],
                "snappableBlackoutWindows": [
                    {
                        "startTime": "string",
                        "endTime": "string"
                    }
                ]
            },
            "effectiveSlaDomain": {
                "id": "string",
                "primaryClusterId": "string",
                "name": "string",
                "frequencies": [
                    {
                        "timeUnit": "string",
                        "frequency": 0,
                        "retention": 0
                    }
                ],
                "allowedBackupWindows": [
                    {
                        "startTimeAttributes": {
                            "minutes": 0,
                            "hour": 0,
                            "dayOfWeek": 0
                        },
                        "durationInHours": 0
                    }
                ],
                "firstFullAllowedBackupWindows": [
                    {
                        "startTimeAttributes": {
                            "minutes": 0,
                            "hour": 0,
                            "dayOfWeek": 0
                        },
                        "durationInHours": 0
                    }
                ],
                "localRetentionLimit": 0,
                "maxLocalRetentionLimit": 0,
                "archivalSpecs": [
                    {
                        "locationId": "string",
                        "archivalThreshold": 0
                    }
                ],
                "replicationSpecs": [
                    {
                        "locationId": "string",
                        "retentionLimit": 0
                    }
                ],
                "numDbs": 0,
                "numOracleDbs": 0,
                "numFilesets": 0,
                "numHypervVms": 0,
                "numNutanixVms": 0,
                "numManagedVolumes": 0,
                "numStorageArrayVolumeGroups": 0,
                "numWindowsVolumeGroups": 0,
                "numLinuxHosts": 0,
                "numShares": 0,
                "numWindowsHosts": 0,
                "numVms": 0,
                "numEc2Instances": 0,
                "numVcdVapps": 0,
                "numProtectedObjects": 0,
                "isDefault": True,
                "uiColor": "string"
            },
            "currentHost": {
                "id": "string",
                "name": "string",
                "configuredSlaDomainId": "string",
                "configuredSlaDomainName": "string",
                "primaryClusterId": "string",
                "datacenterId": "string",
                "computeClusterId": "string",
                "datastores": [
                    {
                        "id": "string",
                        "name": "string",
                        "capacity": 0,
                        "dataStoreType": "string",
                        "dataCenterName": "string",
                        "isLocal": True
                    }
                ],
                "effectiveSlaDomainId": "string",
                "effectiveSlaDomainName": "string",
                "effectiveSlaSourceObjectId": "string",
                "effectiveSlaSourceObjectName": "string",
                "effectiveSlaDomainPolarisManagedId": "string"
            },
            "virtualDiskIds": [
                "string"
            ],
            "snapshots": [
                {
                    "id": "string",
                    "date": "2019-05-05T18:57:06.257Z",
                    "expirationDate": "2019-05-05T18:57:06.257Z",
                    "sourceObjectType": "string",
                    "isOnDemandSnapshot": True,
                    "cloudState": 0,
                    "consistencyLevel": "string",
                    "indexState": 0,
                    "replicationLocationIds": [
                        "string"
                    ],
                    "archivalLocationIds": [
                        "string"
                    ],
                    "slaId": "string",
                    "slaName": "string",
                    "vmName": "string"
                }
            ],
            "snapshotCount": 0,
            "physicalStorage": 0,
            "guestOsType": "Linux",
            "isArrayIntegrationPossible": True,
            "guestCredential": {
                "username": "string"
            },
            "isAgentRegistered": True
        }

    def mock_patch_v1_vmware_vm_id():

        return {
            "maxNestedVsphereSnapshots": 0,
            "isVmPaused": True,
            "configuredSlaDomainId": "string",
            "snapshotConsistencyMandate": "UNKNOWN",
            "preBackupScript": {
                "scriptPath": "string",
                "timeoutMs": 0,
                "failureHandling": "abort"
            },
            "postSnapScript": {
                "scriptPath": "string",
                "timeoutMs": 0,
                "failureHandling": "abort"
            },
            "postBackupScript": {
                "scriptPath": "string",
                "timeoutMs": 0,
                "failureHandling": "abort"
            },
            "isArrayIntegrationEnabled": True,
            "cloudInstantiationSpec": {
                "imageRetentionInSeconds": 0
            },
            "throttlingSettings": {
                "ioLatencyThreshold": 0,
                "datastoreIoLatencyThreshold": 0,
                "cpuUtilizationThreshold": 0
            },
            "id": "string",
            "name": "string",
            "configuredSlaDomainName": "string",
            "primaryClusterId": "string",
            "slaAssignment": "Derived",
            "effectiveSlaDomainId": "string",
            "effectiveSlaDomainName": "string",
            "effectiveSlaDomainPolarisManagedId": "string",
            "effectiveSlaSourceObjectId": "string",
            "effectiveSlaSourceObjectName": "string",
            "moid": "string",
            "vcenterId": "string",
            "hostName": "string",
            "hostId": "string",
            "clusterName": "string",
            "powerStatus": "string",
            "protectionDate": "2019-05-07T00:23:08.144Z",
            "ipAddress": "string",
            "agentStatus": {
                "agentStatus": "string",
                "disconnectReason": "string"
            },
            "toolsInstalled": True,
            "guestOsName": "string",
            "isReplicationEnabled": True,
            "folderPath": [
                {
                    "id": "string",
                    "managedId": "string",
                    "name": "string"
                }
            ],
            "infraPath": [
                {
                    "id": "string",
                    "managedId": "string",
                    "name": "string"
                }
            ],
            "vmwareToolsInstalled": True,
            "isRelic": True,
            "guestCredentialAuthorizationStatus": "string",
            "parentAppInfo": {
                "id": "string",
                "isProtectedThruHierarchy": True
            },
            "blackoutWindowStatus": {
                "isGlobalBlackoutActive": True,
                "isSnappableBlackoutActive": True
            },
            "blackoutWindows": {
                "globalBlackoutWindows": [
                    {
                        "startTime": "string",
                        "endTime": "string"
                    }
                ],
                "snappableBlackoutWindows": [
                    {
                        "startTime": "string",
                        "endTime": "string"
                    }
                ]
            },
            "effectiveSlaDomain": {
                "id": "string",
                "primaryClusterId": "string",
                "name": "string",
                "frequencies": [
                    {
                        "timeUnit": "string",
                        "frequency": 0,
                        "retention": 0
                    }
                ],
                "allowedBackupWindows": [
                    {
                        "startTimeAttributes": {
                            "minutes": 0,
                            "hour": 0,
                            "dayOfWeek": 0
                        },
                        "durationInHours": 0
                    }
                ],
                "firstFullAllowedBackupWindows": [
                    {
                        "startTimeAttributes": {
                            "minutes": 0,
                            "hour": 0,
                            "dayOfWeek": 0
                        },
                        "durationInHours": 0
                    }
                ],
                "localRetentionLimit": 0,
                "maxLocalRetentionLimit": 0,
                "archivalSpecs": [
                    {
                        "locationId": "string",
                        "archivalThreshold": 0
                    }
                ],
                "replicationSpecs": [
                    {
                        "locationId": "string",
                        "retentionLimit": 0
                    }
                ],
                "numDbs": 0,
                "numOracleDbs": 0,
                "numFilesets": 0,
                "numHypervVms": 0,
                "numNutanixVms": 0,
                "numManagedVolumes": 0,
                "numStorageArrayVolumeGroups": 0,
                "numWindowsVolumeGroups": 0,
                "numLinuxHosts": 0,
                "numShares": 0,
                "numWindowsHosts": 0,
                "numVms": 0,
                "numEc2Instances": 0,
                "numVcdVapps": 0,
                "numProtectedObjects": 0,
                "isDefault": True,
                "uiColor": "string"
            },
            "currentHost": {
                "id": "string",
                "name": "string",
                "configuredSlaDomainId": "string",
                "configuredSlaDomainName": "string",
                "primaryClusterId": "string",
                "datacenterId": "string",
                "computeClusterId": "string",
                "datastores": [
                    {
                        "id": "string",
                        "name": "string",
                        "capacity": 0,
                        "dataStoreType": "string",
                        "dataCenterName": "string",
                        "isLocal": True
                    }
                ],
                "effectiveSlaDomainId": "string",
                "effectiveSlaDomainName": "string",
                "effectiveSlaSourceObjectId": "string",
                "effectiveSlaSourceObjectName": "string",
                "effectiveSlaDomainPolarisManagedId": "string"
            },
            "virtualDiskIds": [
                "string"
            ],
            "snapshots": [
                {
                    "id": "string",
                    "date": "2019-05-07T00:23:08.146Z",
                    "expirationDate": "2019-05-07T00:23:08.146Z",
                    "sourceObjectType": "string",
                    "isOnDemandSnapshot": True,
                    "cloudState": 0,
                    "consistencyLevel": "string",
                    "indexState": 0,
                    "replicationLocationIds": [
                        "string"
                    ],
                    "archivalLocationIds": [
                        "string"
                    ],
                    "slaId": "string",
                    "slaName": "string",
                    "vmName": "string"
                }
            ],
            "snapshotCount": 0,
            "physicalStorage": 0,
            "guestOsType": "Linux",
            "isArrayIntegrationPossible": True,
            "guestCredential": {
                "username": "string"
            },
            "isAgentRegistered": True
        }

    mock_get = mocker.patch('rubrik_cdm.Connect.get', autospec=True, spec_set=True)
    mock_get.side_effect = [mock_get_v1_vmware_vm(), mock_get_v1_vmware_vm_id()]

    mock_patch = mocker.patch('rubrik_cdm.Connect.patch', autospec=True, spec_set=True)
    mock_patch.return_value = mock_patch_v1_vmware_vm_id()

    assert rubrik.pause_snapshots("object_name", "vmware") == mock_patch_v1_vmware_vm_id()


def test_resume_snapshots_invalid_object_type(rubrik):
    with pytest.raises(InvalidParameterException) as error:
        rubrik.resume_snapshots("object_name", "not_a_valid_object_type")

    error_message = error.value.args[0]

    assert error_message == "The resume_snapshots() object_type argument must be one of the following: ['vmware']."


def test_resume_snapshots_idempotence(rubrik, mocker):

    def mock_get_v1_vmware_vm():
        return {
            "hasMore": True,
            "data": [
                {
                    "id": "string",
                    "name": "object_name",
                    "configuredSlaDomainId": "string",
                    "configuredSlaDomainName": "string",
                    "primaryClusterId": "string",
                    "slaAssignment": "Derived",
                    "effectiveSlaDomainId": "string",
                    "effectiveSlaDomainName": "string",
                    "effectiveSlaDomainPolarisManagedId": "string",
                    "effectiveSlaSourceObjectId": "string",
                    "effectiveSlaSourceObjectName": "string",
                    "moid": "string",
                    "vcenterId": "string",
                    "hostName": "string",
                    "hostId": "string",
                    "clusterName": "string",
                    "snapshotConsistencyMandate": "UNKNOWN",
                    "powerStatus": "string",
                    "protectionDate": "2019-05-05T18:57:06.133Z",
                    "ipAddress": "string",
                    "agentStatus": {
                        "agentStatus": "string",
                        "disconnectReason": "string"
                    },
                    "toolsInstalled": True,
                    "guestOsName": "string",
                    "isReplicationEnabled": True,
                    "folderPath": [
                        {
                            "id": "string",
                            "managedId": "string",
                            "name": "string"
                        }
                    ],
                    "infraPath": [
                        {
                            "id": "string",
                            "managedId": "string",
                            "name": "string"
                        }
                    ],
                    "vmwareToolsInstalled": True,
                    "isRelic": True,
                    "guestCredentialAuthorizationStatus": "string",
                    "cloudInstantiationSpec": {
                        "imageRetentionInSeconds": 0
                    },
                    "parentAppInfo": {
                        "id": "string",
                        "isProtectedThruHierarchy": True
                    }
                }
            ],
            "total": 1
        }

    def mock_get_v1_vmware_vm_id():
        return {
            "maxNestedVsphereSnapshots": 0,
            "isVmPaused": True,
            "configuredSlaDomainId": "string",
            "snapshotConsistencyMandate": "UNKNOWN",
            "preBackupScript": {
                "scriptPath": "string",
                "timeoutMs": 0,
                "failureHandling": "abort"
            },
            "postSnapScript": {
                "scriptPath": "string",
                "timeoutMs": 0,
                "failureHandling": "abort"
            },
            "postBackupScript": {
                "scriptPath": "string",
                "timeoutMs": 0,
                "failureHandling": "abort"
            },
            "isArrayIntegrationEnabled": True,
            "cloudInstantiationSpec": {
                "imageRetentionInSeconds": 0
            },
            "throttlingSettings": {
                "ioLatencyThreshold": 0,
                "datastoreIoLatencyThreshold": 0,
                "cpuUtilizationThreshold": 0
            },
            "id": "string",
            "name": "string",
            "configuredSlaDomainName": "string",
            "primaryClusterId": "string",
            "slaAssignment": "Derived",
            "effectiveSlaDomainId": "string",
            "effectiveSlaDomainName": "string",
            "effectiveSlaDomainPolarisManagedId": "string",
            "effectiveSlaSourceObjectId": "string",
            "effectiveSlaSourceObjectName": "string",
            "moid": "string",
            "vcenterId": "string",
            "hostName": "string",
            "hostId": "string",
            "clusterName": "string",
            "powerStatus": "string",
            "protectionDate": "2019-05-05T18:57:06.257Z",
            "ipAddress": "string",
            "agentStatus": {
                "agentStatus": "string",
                "disconnectReason": "string"
            },
            "toolsInstalled": True,
            "guestOsName": "string",
            "isReplicationEnabled": True,
            "folderPath": [
                {
                    "id": "string",
                    "managedId": "string",
                    "name": "string"
                }
            ],
            "infraPath": [
                {
                    "id": "string",
                    "managedId": "string",
                    "name": "string"
                }
            ],
            "vmwareToolsInstalled": True,
            "isRelic": True,
            "guestCredentialAuthorizationStatus": "string",
            "parentAppInfo": {
                "id": "string",
                "isProtectedThruHierarchy": True
            },
            "blackoutWindowStatus": {
                "isGlobalBlackoutActive": True,
                "isSnappableBlackoutActive": False
            },
            "blackoutWindows": {
                "globalBlackoutWindows": [
                    {
                        "startTime": "string",
                        "endTime": "string"
                    }
                ],
                "snappableBlackoutWindows": [
                    {
                        "startTime": "string",
                        "endTime": "string"
                    }
                ]
            },
            "effectiveSlaDomain": {
                "id": "string",
                "primaryClusterId": "string",
                "name": "string",
                "frequencies": [
                    {
                        "timeUnit": "string",
                        "frequency": 0,
                        "retention": 0
                    }
                ],
                "allowedBackupWindows": [
                    {
                        "startTimeAttributes": {
                            "minutes": 0,
                            "hour": 0,
                            "dayOfWeek": 0
                        },
                        "durationInHours": 0
                    }
                ],
                "firstFullAllowedBackupWindows": [
                    {
                        "startTimeAttributes": {
                            "minutes": 0,
                            "hour": 0,
                            "dayOfWeek": 0
                        },
                        "durationInHours": 0
                    }
                ],
                "localRetentionLimit": 0,
                "maxLocalRetentionLimit": 0,
                "archivalSpecs": [
                    {
                        "locationId": "string",
                        "archivalThreshold": 0
                    }
                ],
                "replicationSpecs": [
                    {
                        "locationId": "string",
                        "retentionLimit": 0
                    }
                ],
                "numDbs": 0,
                "numOracleDbs": 0,
                "numFilesets": 0,
                "numHypervVms": 0,
                "numNutanixVms": 0,
                "numManagedVolumes": 0,
                "numStorageArrayVolumeGroups": 0,
                "numWindowsVolumeGroups": 0,
                "numLinuxHosts": 0,
                "numShares": 0,
                "numWindowsHosts": 0,
                "numVms": 0,
                "numEc2Instances": 0,
                "numVcdVapps": 0,
                "numProtectedObjects": 0,
                "isDefault": True,
                "uiColor": "string"
            },
            "currentHost": {
                "id": "string",
                "name": "string",
                "configuredSlaDomainId": "string",
                "configuredSlaDomainName": "string",
                "primaryClusterId": "string",
                "datacenterId": "string",
                "computeClusterId": "string",
                "datastores": [
                    {
                        "id": "string",
                        "name": "string",
                        "capacity": 0,
                        "dataStoreType": "string",
                        "dataCenterName": "string",
                        "isLocal": True
                    }
                ],
                "effectiveSlaDomainId": "string",
                "effectiveSlaDomainName": "string",
                "effectiveSlaSourceObjectId": "string",
                "effectiveSlaSourceObjectName": "string",
                "effectiveSlaDomainPolarisManagedId": "string"
            },
            "virtualDiskIds": [
                "string"
            ],
            "snapshots": [
                {
                    "id": "string",
                    "date": "2019-05-05T18:57:06.257Z",
                    "expirationDate": "2019-05-05T18:57:06.257Z",
                    "sourceObjectType": "string",
                    "isOnDemandSnapshot": True,
                    "cloudState": 0,
                    "consistencyLevel": "string",
                    "indexState": 0,
                    "replicationLocationIds": [
                        "string"
                    ],
                    "archivalLocationIds": [
                        "string"
                    ],
                    "slaId": "string",
                    "slaName": "string",
                    "vmName": "string"
                }
            ],
            "snapshotCount": 0,
            "physicalStorage": 0,
            "guestOsType": "Linux",
            "isArrayIntegrationPossible": True,
            "guestCredential": {
                "username": "string"
            },
            "isAgentRegistered": True
        }

    mock_get = mocker.patch('rubrik_cdm.Connect.get', autospec=True, spec_set=True)
    mock_get.side_effect = [mock_get_v1_vmware_vm(), mock_get_v1_vmware_vm_id()]

    assert rubrik.resume_snapshots(
        "object_name",
        "vmware") == "No change required. The 'vmware' object 'object_name' is currently not paused."


def test_resume_snapshots(rubrik, mocker):
    def mock_get_v1_vmware_vm():
        return {
            "hasMore": True,
            "data": [
                {
                    "id": "string",
                    "name": "object_name",
                    "configuredSlaDomainId": "string",
                    "configuredSlaDomainName": "string",
                    "primaryClusterId": "string",
                    "slaAssignment": "Derived",
                    "effectiveSlaDomainId": "string",
                    "effectiveSlaDomainName": "string",
                    "effectiveSlaDomainPolarisManagedId": "string",
                    "effectiveSlaSourceObjectId": "string",
                    "effectiveSlaSourceObjectName": "string",
                    "moid": "string",
                    "vcenterId": "string",
                    "hostName": "string",
                    "hostId": "string",
                    "clusterName": "string",
                    "snapshotConsistencyMandate": "UNKNOWN",
                    "powerStatus": "string",
                    "protectionDate": "2019-05-05T18:57:06.133Z",
                    "ipAddress": "string",
                    "agentStatus": {
                        "agentStatus": "string",
                        "disconnectReason": "string"
                    },
                    "toolsInstalled": True,
                    "guestOsName": "string",
                    "isReplicationEnabled": True,
                    "folderPath": [
                        {
                            "id": "string",
                            "managedId": "string",
                            "name": "string"
                        }
                    ],
                    "infraPath": [
                        {
                            "id": "string",
                            "managedId": "string",
                            "name": "string"
                        }
                    ],
                    "vmwareToolsInstalled": True,
                    "isRelic": True,
                    "guestCredentialAuthorizationStatus": "string",
                    "cloudInstantiationSpec": {
                        "imageRetentionInSeconds": 0
                    },
                    "parentAppInfo": {
                        "id": "string",
                        "isProtectedThruHierarchy": True
                    }
                }
            ],
            "total": 1
        }

    def mock_get_v1_vmware_vm_id():
        return {
            "maxNestedVsphereSnapshots": 0,
            "isVmPaused": True,
            "configuredSlaDomainId": "string",
            "snapshotConsistencyMandate": "UNKNOWN",
            "preBackupScript": {
                "scriptPath": "string",
                "timeoutMs": 0,
                "failureHandling": "abort"
            },
            "postSnapScript": {
                "scriptPath": "string",
                "timeoutMs": 0,
                "failureHandling": "abort"
            },
            "postBackupScript": {
                "scriptPath": "string",
                "timeoutMs": 0,
                "failureHandling": "abort"
            },
            "isArrayIntegrationEnabled": True,
            "cloudInstantiationSpec": {
                "imageRetentionInSeconds": 0
            },
            "throttlingSettings": {
                "ioLatencyThreshold": 0,
                "datastoreIoLatencyThreshold": 0,
                "cpuUtilizationThreshold": 0
            },
            "id": "string",
            "name": "string",
            "configuredSlaDomainName": "string",
            "primaryClusterId": "string",
            "slaAssignment": "Derived",
            "effectiveSlaDomainId": "string",
            "effectiveSlaDomainName": "string",
            "effectiveSlaDomainPolarisManagedId": "string",
            "effectiveSlaSourceObjectId": "string",
            "effectiveSlaSourceObjectName": "string",
            "moid": "string",
            "vcenterId": "string",
            "hostName": "string",
            "hostId": "string",
            "clusterName": "string",
            "powerStatus": "string",
            "protectionDate": "2019-05-05T18:57:06.257Z",
            "ipAddress": "string",
            "agentStatus": {
                "agentStatus": "string",
                "disconnectReason": "string"
            },
            "toolsInstalled": True,
            "guestOsName": "string",
            "isReplicationEnabled": True,
            "folderPath": [
                {
                    "id": "string",
                    "managedId": "string",
                    "name": "string"
                }
            ],
            "infraPath": [
                {
                    "id": "string",
                    "managedId": "string",
                    "name": "string"
                }
            ],
            "vmwareToolsInstalled": True,
            "isRelic": True,
            "guestCredentialAuthorizationStatus": "string",
            "parentAppInfo": {
                "id": "string",
                "isProtectedThruHierarchy": True
            },
            "blackoutWindowStatus": {
                "isGlobalBlackoutActive": True,
                "isSnappableBlackoutActive": True
            },
            "blackoutWindows": {
                "globalBlackoutWindows": [
                    {
                        "startTime": "string",
                        "endTime": "string"
                    }
                ],
                "snappableBlackoutWindows": [
                    {
                        "startTime": "string",
                        "endTime": "string"
                    }
                ]
            },
            "effectiveSlaDomain": {
                "id": "string",
                "primaryClusterId": "string",
                "name": "string",
                "frequencies": [
                    {
                        "timeUnit": "string",
                        "frequency": 0,
                        "retention": 0
                    }
                ],
                "allowedBackupWindows": [
                    {
                        "startTimeAttributes": {
                            "minutes": 0,
                            "hour": 0,
                            "dayOfWeek": 0
                        },
                        "durationInHours": 0
                    }
                ],
                "firstFullAllowedBackupWindows": [
                    {
                        "startTimeAttributes": {
                            "minutes": 0,
                            "hour": 0,
                            "dayOfWeek": 0
                        },
                        "durationInHours": 0
                    }
                ],
                "localRetentionLimit": 0,
                "maxLocalRetentionLimit": 0,
                "archivalSpecs": [
                    {
                        "locationId": "string",
                        "archivalThreshold": 0
                    }
                ],
                "replicationSpecs": [
                    {
                        "locationId": "string",
                        "retentionLimit": 0
                    }
                ],
                "numDbs": 0,
                "numOracleDbs": 0,
                "numFilesets": 0,
                "numHypervVms": 0,
                "numNutanixVms": 0,
                "numManagedVolumes": 0,
                "numStorageArrayVolumeGroups": 0,
                "numWindowsVolumeGroups": 0,
                "numLinuxHosts": 0,
                "numShares": 0,
                "numWindowsHosts": 0,
                "numVms": 0,
                "numEc2Instances": 0,
                "numVcdVapps": 0,
                "numProtectedObjects": 0,
                "isDefault": True,
                "uiColor": "string"
            },
            "currentHost": {
                "id": "string",
                "name": "string",
                "configuredSlaDomainId": "string",
                "configuredSlaDomainName": "string",
                "primaryClusterId": "string",
                "datacenterId": "string",
                "computeClusterId": "string",
                "datastores": [
                    {
                        "id": "string",
                        "name": "string",
                        "capacity": 0,
                        "dataStoreType": "string",
                        "dataCenterName": "string",
                        "isLocal": True
                    }
                ],
                "effectiveSlaDomainId": "string",
                "effectiveSlaDomainName": "string",
                "effectiveSlaSourceObjectId": "string",
                "effectiveSlaSourceObjectName": "string",
                "effectiveSlaDomainPolarisManagedId": "string"
            },
            "virtualDiskIds": [
                "string"
            ],
            "snapshots": [
                {
                    "id": "string",
                    "date": "2019-05-05T18:57:06.257Z",
                    "expirationDate": "2019-05-05T18:57:06.257Z",
                    "sourceObjectType": "string",
                    "isOnDemandSnapshot": True,
                    "cloudState": 0,
                    "consistencyLevel": "string",
                    "indexState": 0,
                    "replicationLocationIds": [
                        "string"
                    ],
                    "archivalLocationIds": [
                        "string"
                    ],
                    "slaId": "string",
                    "slaName": "string",
                    "vmName": "string"
                }
            ],
            "snapshotCount": 0,
            "physicalStorage": 0,
            "guestOsType": "Linux",
            "isArrayIntegrationPossible": True,
            "guestCredential": {
                "username": "string"
            },
            "isAgentRegistered": True
        }

    def mock_patch_v1_vmware_vm_id():

        return {
            "maxNestedVsphereSnapshots": 0,
            "isVmPaused": True,
            "configuredSlaDomainId": "string",
            "snapshotConsistencyMandate": "UNKNOWN",
            "preBackupScript": {
                "scriptPath": "string",
                "timeoutMs": 0,
                "failureHandling": "abort"
            },
            "postSnapScript": {
                "scriptPath": "string",
                "timeoutMs": 0,
                "failureHandling": "abort"
            },
            "postBackupScript": {
                "scriptPath": "string",
                "timeoutMs": 0,
                "failureHandling": "abort"
            },
            "isArrayIntegrationEnabled": True,
            "cloudInstantiationSpec": {
                "imageRetentionInSeconds": 0
            },
            "throttlingSettings": {
                "ioLatencyThreshold": 0,
                "datastoreIoLatencyThreshold": 0,
                "cpuUtilizationThreshold": 0
            },
            "id": "string",
            "name": "string",
            "configuredSlaDomainName": "string",
            "primaryClusterId": "string",
            "slaAssignment": "Derived",
            "effectiveSlaDomainId": "string",
            "effectiveSlaDomainName": "string",
            "effectiveSlaDomainPolarisManagedId": "string",
            "effectiveSlaSourceObjectId": "string",
            "effectiveSlaSourceObjectName": "string",
            "moid": "string",
            "vcenterId": "string",
            "hostName": "string",
            "hostId": "string",
            "clusterName": "string",
            "powerStatus": "string",
            "protectionDate": "2019-05-07T00:23:08.144Z",
            "ipAddress": "string",
            "agentStatus": {
                "agentStatus": "string",
                "disconnectReason": "string"
            },
            "toolsInstalled": True,
            "guestOsName": "string",
            "isReplicationEnabled": True,
            "folderPath": [
                {
                    "id": "string",
                    "managedId": "string",
                    "name": "string"
                }
            ],
            "infraPath": [
                {
                    "id": "string",
                    "managedId": "string",
                    "name": "string"
                }
            ],
            "vmwareToolsInstalled": True,
            "isRelic": True,
            "guestCredentialAuthorizationStatus": "string",
            "parentAppInfo": {
                "id": "string",
                "isProtectedThruHierarchy": True
            },
            "blackoutWindowStatus": {
                "isGlobalBlackoutActive": True,
                "isSnappableBlackoutActive": True
            },
            "blackoutWindows": {
                "globalBlackoutWindows": [
                    {
                        "startTime": "string",
                        "endTime": "string"
                    }
                ],
                "snappableBlackoutWindows": [
                    {
                        "startTime": "string",
                        "endTime": "string"
                    }
                ]
            },
            "effectiveSlaDomain": {
                "id": "string",
                "primaryClusterId": "string",
                "name": "string",
                "frequencies": [
                    {
                        "timeUnit": "string",
                        "frequency": 0,
                        "retention": 0
                    }
                ],
                "allowedBackupWindows": [
                    {
                        "startTimeAttributes": {
                            "minutes": 0,
                            "hour": 0,
                            "dayOfWeek": 0
                        },
                        "durationInHours": 0
                    }
                ],
                "firstFullAllowedBackupWindows": [
                    {
                        "startTimeAttributes": {
                            "minutes": 0,
                            "hour": 0,
                            "dayOfWeek": 0
                        },
                        "durationInHours": 0
                    }
                ],
                "localRetentionLimit": 0,
                "maxLocalRetentionLimit": 0,
                "archivalSpecs": [
                    {
                        "locationId": "string",
                        "archivalThreshold": 0
                    }
                ],
                "replicationSpecs": [
                    {
                        "locationId": "string",
                        "retentionLimit": 0
                    }
                ],
                "numDbs": 0,
                "numOracleDbs": 0,
                "numFilesets": 0,
                "numHypervVms": 0,
                "numNutanixVms": 0,
                "numManagedVolumes": 0,
                "numStorageArrayVolumeGroups": 0,
                "numWindowsVolumeGroups": 0,
                "numLinuxHosts": 0,
                "numShares": 0,
                "numWindowsHosts": 0,
                "numVms": 0,
                "numEc2Instances": 0,
                "numVcdVapps": 0,
                "numProtectedObjects": 0,
                "isDefault": True,
                "uiColor": "string"
            },
            "currentHost": {
                "id": "string",
                "name": "string",
                "configuredSlaDomainId": "string",
                "configuredSlaDomainName": "string",
                "primaryClusterId": "string",
                "datacenterId": "string",
                "computeClusterId": "string",
                "datastores": [
                    {
                        "id": "string",
                        "name": "string",
                        "capacity": 0,
                        "dataStoreType": "string",
                        "dataCenterName": "string",
                        "isLocal": True
                    }
                ],
                "effectiveSlaDomainId": "string",
                "effectiveSlaDomainName": "string",
                "effectiveSlaSourceObjectId": "string",
                "effectiveSlaSourceObjectName": "string",
                "effectiveSlaDomainPolarisManagedId": "string"
            },
            "virtualDiskIds": [
                "string"
            ],
            "snapshots": [
                {
                    "id": "string",
                    "date": "2019-05-07T00:23:08.146Z",
                    "expirationDate": "2019-05-07T00:23:08.146Z",
                    "sourceObjectType": "string",
                    "isOnDemandSnapshot": True,
                    "cloudState": 0,
                    "consistencyLevel": "string",
                    "indexState": 0,
                    "replicationLocationIds": [
                        "string"
                    ],
                    "archivalLocationIds": [
                        "string"
                    ],
                    "slaId": "string",
                    "slaName": "string",
                    "vmName": "string"
                }
            ],
            "snapshotCount": 0,
            "physicalStorage": 0,
            "guestOsType": "Linux",
            "isArrayIntegrationPossible": True,
            "guestCredential": {
                "username": "string"
            },
            "isAgentRegistered": True
        }

    mock_get = mocker.patch('rubrik_cdm.Connect.get', autospec=True, spec_set=True)
    mock_get.side_effect = [mock_get_v1_vmware_vm(), mock_get_v1_vmware_vm_id()]

    mock_patch = mocker.patch('rubrik_cdm.Connect.patch', autospec=True, spec_set=True)
    mock_patch.return_value = mock_patch_v1_vmware_vm_id()

    assert rubrik.resume_snapshots("object_name", "vmware") == mock_patch_v1_vmware_vm_id()


def test_begin_managed_volume_snapshot_idempotence(rubrik, mocker):

    def mock_get_internal_managed_volume():
        return {
            "hasMore": True,
            "data": [
                {
                    "id": "string_id",
                    "name": "name",
                    "configuredSlaDomainId": "string",
                    "configuredSlaDomainName": "string",
                    "primaryClusterId": "string",
                    "slaAssignment": "Derived",
                    "effectiveSlaDomainId": "string",
                    "effectiveSlaDomainName": "string",
                    "effectiveSlaDomainPolarisManagedId": "string",
                    "effectiveSlaSourceObjectId": "string",
                    "effectiveSlaSourceObjectName": "string",
                    "snapshotCount": 0,
                    "pendingSnapshotCount": 0,
                    "isRelic": True,
                    "applicationTag": "Oracle",
                    "numChannels": 0,
                    "volumeSize": 0,
                    "usedSize": 0,
                    "state": "ExportRequested",
                    "hostPatterns": [
                        "string"
                    ],
                    "mainExport": {
                        "isActive": True,
                        "channels": [
                            {
                                "ipAddress": "string",
                                "mountPoint": "string"
                            }
                        ],
                        "config": {
                            "hostPatterns": [
                                "string"
                            ],
                            "nodeHint": [
                                "string"
                            ],
                            "smbDomainName": "string",
                            "smbValidUsers": [
                                "string"
                            ],
                            "smbValidIps": [
                                "string"
                            ],
                            "subnet": "string",
                            "shareType": "NFS"
                        }
                    },
                    "isWritable": True,
                    "links": [
                        {
                            "href": "string",
                            "rel": "string"
                        }
                    ],
                    "isDeleted": True,
                    "shareType": "NFS",
                    "smbDomainName": "string",
                    "smbValidUsers": [
                        "string"
                    ],
                    "smbValidIps": [
                        "string"
                    ]
                }
            ],
            "total": 1
        }

    def mock_get_internal_managed_volume_id():
        return {
            "id": "string",
            "name": "string",
            "configuredSlaDomainId": "string",
            "configuredSlaDomainName": "string",
            "primaryClusterId": "string",
            "slaAssignment": "Derived",
            "effectiveSlaDomainId": "string",
            "effectiveSlaDomainName": "string",
            "effectiveSlaDomainPolarisManagedId": "string",
            "effectiveSlaSourceObjectId": "string",
            "effectiveSlaSourceObjectName": "string",
            "snapshotCount": 0,
            "pendingSnapshotCount": 0,
            "isRelic": True,
            "applicationTag": "Oracle",
            "numChannels": 0,
            "volumeSize": 0,
            "usedSize": 0,
            "state": "ExportRequested",
            "hostPatterns": [
                "string"
            ],
            "mainExport": {
                "isActive": True,
                "channels": [
                    {
                        "ipAddress": "string",
                        "mountPoint": "string"
                    }
                ],
                "config": {
                    "hostPatterns": [
                        "string"
                    ],
                    "nodeHint": [
                        "string"
                    ],
                    "smbDomainName": "string",
                    "smbValidUsers": [
                        "string"
                    ],
                    "smbValidIps": [
                        "string"
                    ],
                    "subnet": "string",
                    "shareType": "NFS"
                }
            },
            "isWritable": True,
            "links": [
                {
                    "href": "string",
                    "rel": "string"
                }
            ],
            "isDeleted": True,
            "shareType": "NFS",
            "smbDomainName": "string",
            "smbValidUsers": [
                "string"
            ],
            "smbValidIps": [
                "string"
            ]
        }

    mock_get = mocker.patch('rubrik_cdm.Connect.get', autospec=True, spec_set=True)
    mock_get.side_effect = [mock_get_internal_managed_volume(), mock_get_internal_managed_volume_id()]

    assert rubrik.begin_managed_volume_snapshot(
        "name") == "No change required. The Managed Volume 'name' is already assigned in a writeable state."


def test_begin_managed_volume_snapshot(rubrik, mocker):

    def mock_get_internal_managed_volume():
        return {
            "hasMore": True,
            "data": [
                {
                    "id": "string_id",
                    "name": "name",
                    "configuredSlaDomainId": "string",
                    "configuredSlaDomainName": "string",
                    "primaryClusterId": "string",
                    "slaAssignment": "Derived",
                    "effectiveSlaDomainId": "string",
                    "effectiveSlaDomainName": "string",
                    "effectiveSlaDomainPolarisManagedId": "string",
                    "effectiveSlaSourceObjectId": "string",
                    "effectiveSlaSourceObjectName": "string",
                    "snapshotCount": 0,
                    "pendingSnapshotCount": 0,
                    "isRelic": True,
                    "applicationTag": "Oracle",
                    "numChannels": 0,
                    "volumeSize": 0,
                    "usedSize": 0,
                    "state": "ExportRequested",
                    "hostPatterns": [
                        "string"
                    ],
                    "mainExport": {
                        "isActive": True,
                        "channels": [
                            {
                                "ipAddress": "string",
                                "mountPoint": "string"
                            }
                        ],
                        "config": {
                            "hostPatterns": [
                                "string"
                            ],
                            "nodeHint": [
                                "string"
                            ],
                            "smbDomainName": "string",
                            "smbValidUsers": [
                                "string"
                            ],
                            "smbValidIps": [
                                "string"
                            ],
                            "subnet": "string",
                            "shareType": "NFS"
                        }
                    },
                    "isWritable": True,
                    "links": [
                        {
                            "href": "string",
                            "rel": "string"
                        }
                    ],
                    "isDeleted": True,
                    "shareType": "NFS",
                    "smbDomainName": "string",
                    "smbValidUsers": [
                        "string"
                    ],
                    "smbValidIps": [
                        "string"
                    ]
                }
            ],
            "total": 1
        }

    def mock_get_internal_managed_volume_id():
        return {
            "id": "string",
            "name": "string",
            "configuredSlaDomainId": "string",
            "configuredSlaDomainName": "string",
            "primaryClusterId": "string",
            "slaAssignment": "Derived",
            "effectiveSlaDomainId": "string",
            "effectiveSlaDomainName": "string",
            "effectiveSlaDomainPolarisManagedId": "string",
            "effectiveSlaSourceObjectId": "string",
            "effectiveSlaSourceObjectName": "string",
            "snapshotCount": 0,
            "pendingSnapshotCount": 0,
            "isRelic": True,
            "applicationTag": "Oracle",
            "numChannels": 0,
            "volumeSize": 0,
            "usedSize": 0,
            "state": "ExportRequested",
            "hostPatterns": [
                "string"
            ],
            "mainExport": {
                "isActive": True,
                "channels": [
                    {
                        "ipAddress": "string",
                        "mountPoint": "string"
                    }
                ],
                "config": {
                    "hostPatterns": [
                        "string"
                    ],
                    "nodeHint": [
                        "string"
                    ],
                    "smbDomainName": "string",
                    "smbValidUsers": [
                        "string"
                    ],
                    "smbValidIps": [
                        "string"
                    ],
                    "subnet": "string",
                    "shareType": "NFS"
                }
            },
            "isWritable": False,
            "links": [
                {
                    "href": "string",
                    "rel": "string"
                }
            ],
            "isDeleted": True,
            "shareType": "NFS",
            "smbDomainName": "string",
            "smbValidUsers": [
                "string"
            ],
            "smbValidIps": [
                "string"
            ]
        }

    def mock_post_internal_managed_volume_id_begin_snapshot():
        return {
            "snapshotId": "string",
            "ownerId": "string"
        }

    mock_get = mocker.patch('rubrik_cdm.Connect.get', autospec=True, spec_set=True)
    mock_get.side_effect = [mock_get_internal_managed_volume(), mock_get_internal_managed_volume_id()]

    mock_post = mocker.patch('rubrik_cdm.Connect.post', autospec=True, spec_set=True)
    mock_post.return_value = mock_post_internal_managed_volume_id_begin_snapshot()

    assert rubrik.begin_managed_volume_snapshot("name") == mock_post_internal_managed_volume_id_begin_snapshot()


def test_end_managed_volume_snapshot_idempotence(rubrik, mocker):

    def mock_get_internal_managed_volume():
        return {
            "hasMore": True,
            "data": [
                {
                    "id": "string_id",
                    "name": "name",
                    "configuredSlaDomainId": "string",
                    "configuredSlaDomainName": "string",
                    "primaryClusterId": "string",
                    "slaAssignment": "Derived",
                    "effectiveSlaDomainId": "string",
                    "effectiveSlaDomainName": "string",
                    "effectiveSlaDomainPolarisManagedId": "string",
                    "effectiveSlaSourceObjectId": "string",
                    "effectiveSlaSourceObjectName": "string",
                    "snapshotCount": 0,
                    "pendingSnapshotCount": 0,
                    "isRelic": True,
                    "applicationTag": "Oracle",
                    "numChannels": 0,
                    "volumeSize": 0,
                    "usedSize": 0,
                    "state": "ExportRequested",
                    "hostPatterns": [
                        "string"
                    ],
                    "mainExport": {
                        "isActive": True,
                        "channels": [
                            {
                                "ipAddress": "string",
                                "mountPoint": "string"
                            }
                        ],
                        "config": {
                            "hostPatterns": [
                                "string"
                            ],
                            "nodeHint": [
                                "string"
                            ],
                            "smbDomainName": "string",
                            "smbValidUsers": [
                                "string"
                            ],
                            "smbValidIps": [
                                "string"
                            ],
                            "subnet": "string",
                            "shareType": "NFS"
                        }
                    },
                    "isWritable": False,
                    "links": [
                        {
                            "href": "string",
                            "rel": "string"
                        }
                    ],
                    "isDeleted": True,
                    "shareType": "NFS",
                    "smbDomainName": "string",
                    "smbValidUsers": [
                        "string"
                    ],
                    "smbValidIps": [
                        "string"
                    ]
                }
            ],
            "total": 1
        }

    def mock_get_internal_managed_volume_id():
        return {
            "id": "string",
            "name": "string",
            "configuredSlaDomainId": "string",
            "configuredSlaDomainName": "string",
            "primaryClusterId": "string",
            "slaAssignment": "Derived",
            "effectiveSlaDomainId": "string",
            "effectiveSlaDomainName": "string",
            "effectiveSlaDomainPolarisManagedId": "string",
            "effectiveSlaSourceObjectId": "string",
            "effectiveSlaSourceObjectName": "string",
            "snapshotCount": 0,
            "pendingSnapshotCount": 0,
            "isRelic": True,
            "applicationTag": "Oracle",
            "numChannels": 0,
            "volumeSize": 0,
            "usedSize": 0,
            "state": "ExportRequested",
            "hostPatterns": [
                "string"
            ],
            "mainExport": {
                "isActive": True,
                "channels": [
                    {
                        "ipAddress": "string",
                        "mountPoint": "string"
                    }
                ],
                "config": {
                    "hostPatterns": [
                        "string"
                    ],
                    "nodeHint": [
                        "string"
                    ],
                    "smbDomainName": "string",
                    "smbValidUsers": [
                        "string"
                    ],
                    "smbValidIps": [
                        "string"
                    ],
                    "subnet": "string",
                    "shareType": "NFS"
                }
            },
            "isWritable": False,
            "links": [
                {
                    "href": "string",
                    "rel": "string"
                }
            ],
            "isDeleted": True,
            "shareType": "NFS",
            "smbDomainName": "string",
            "smbValidUsers": [
                "string"
            ],
            "smbValidIps": [
                "string"
            ]
        }

    mock_get = mocker.patch('rubrik_cdm.Connect.get', autospec=True, spec_set=True)
    mock_get.side_effect = [mock_get_internal_managed_volume(), mock_get_internal_managed_volume_id()]

    assert rubrik.end_managed_volume_snapshot(
        "name") == "No change required. The Managed Volume 'name' is already assigned in a read only state."


def test_end_managed_volume_snapshot_invalid_current_sla_unassigned(rubrik, mocker):

    def mock_get_internal_managed_volume():
        return {
            "hasMore": True,
            "data": [
                {
                    "id": "string_id",
                    "name": "name",
                    "configuredSlaDomainId": "string",
                    "configuredSlaDomainName": "string",
                    "primaryClusterId": "string",
                    "slaAssignment": "Derived",
                    "effectiveSlaDomainId": "string",
                    "effectiveSlaDomainName": "string",
                    "effectiveSlaDomainPolarisManagedId": "string",
                    "effectiveSlaSourceObjectId": "string",
                    "effectiveSlaSourceObjectName": "string",
                    "snapshotCount": 0,
                    "pendingSnapshotCount": 0,
                    "isRelic": True,
                    "applicationTag": "Oracle",
                    "numChannels": 0,
                    "volumeSize": 0,
                    "usedSize": 0,
                    "state": "ExportRequested",
                    "hostPatterns": [
                        "string"
                    ],
                    "mainExport": {
                        "isActive": True,
                        "channels": [
                            {
                                "ipAddress": "string",
                                "mountPoint": "string"
                            }
                        ],
                        "config": {
                            "hostPatterns": [
                                "string"
                            ],
                            "nodeHint": [
                                "string"
                            ],
                            "smbDomainName": "string",
                            "smbValidUsers": [
                                "string"
                            ],
                            "smbValidIps": [
                                "string"
                            ],
                            "subnet": "string",
                            "shareType": "NFS"
                        }
                    },
                    "isWritable": False,
                    "links": [
                        {
                            "href": "string",
                            "rel": "string"
                        }
                    ],
                    "isDeleted": True,
                    "shareType": "NFS",
                    "smbDomainName": "string",
                    "smbValidUsers": [
                        "string"
                    ],
                    "smbValidIps": [
                        "string"
                    ]
                }
            ],
            "total": 1
        }

    def mock_get_internal_managed_volume_id():
        return {
            "id": "string",
            "name": "string",
            "configuredSlaDomainId": "string",
            "configuredSlaDomainName": "string",
            "primaryClusterId": "string",
            "slaAssignment": "Unassigned",
            "effectiveSlaDomainId": "string",
            "effectiveSlaDomainName": "string",
            "effectiveSlaDomainPolarisManagedId": "string",
            "effectiveSlaSourceObjectId": "string",
            "effectiveSlaSourceObjectName": "string",
            "snapshotCount": 0,
            "pendingSnapshotCount": 0,
            "isRelic": True,
            "applicationTag": "Oracle",
            "numChannels": 0,
            "volumeSize": 0,
            "usedSize": 0,
            "state": "ExportRequested",
            "hostPatterns": [
                "string"
            ],
            "mainExport": {
                "isActive": True,
                "channels": [
                    {
                        "ipAddress": "string",
                        "mountPoint": "string"
                    }
                ],
                "config": {
                    "hostPatterns": [
                        "string"
                    ],
                    "nodeHint": [
                        "string"
                    ],
                    "smbDomainName": "string",
                    "smbValidUsers": [
                        "string"
                    ],
                    "smbValidIps": [
                        "string"
                    ],
                    "subnet": "string",
                    "shareType": "NFS"
                }
            },
            "isWritable": True,
            "links": [
                {
                    "href": "string",
                    "rel": "string"
                }
            ],
            "isDeleted": True,
            "shareType": "NFS",
            "smbDomainName": "string",
            "smbValidUsers": [
                "string"
            ],
            "smbValidIps": [
                "string"
            ]
        }

    mock_get = mocker.patch('rubrik_cdm.Connect.get', autospec=True, spec_set=True)
    mock_get.side_effect = [mock_get_internal_managed_volume(), mock_get_internal_managed_volume_id()]

    with pytest.raises(InvalidParameterException) as error:
        rubrik.end_managed_volume_snapshot("name")

    error_message = error.value.args[0]

    assert error_message == "The Managed Volume 'name' does not have a SLA assigned currently assigned. You must populate the sla_name argument."


def test_end_managed_volume_snapshot_invalid_current_sla_unprotected(rubrik, mocker):

    def mock_get_internal_managed_volume():
        return {
            "hasMore": True,
            "data": [
                {
                    "id": "string_id",
                    "name": "name",
                    "configuredSlaDomainId": "string",
                    "configuredSlaDomainName": "string",
                    "primaryClusterId": "string",
                    "slaAssignment": "Derived",
                    "effectiveSlaDomainId": "string",
                    "effectiveSlaDomainName": "string",
                    "effectiveSlaDomainPolarisManagedId": "string",
                    "effectiveSlaSourceObjectId": "string",
                    "effectiveSlaSourceObjectName": "string",
                    "snapshotCount": 0,
                    "pendingSnapshotCount": 0,
                    "isRelic": True,
                    "applicationTag": "Oracle",
                    "numChannels": 0,
                    "volumeSize": 0,
                    "usedSize": 0,
                    "state": "ExportRequested",
                    "hostPatterns": [
                        "string"
                    ],
                    "mainExport": {
                        "isActive": True,
                        "channels": [
                            {
                                "ipAddress": "string",
                                "mountPoint": "string"
                            }
                        ],
                        "config": {
                            "hostPatterns": [
                                "string"
                            ],
                            "nodeHint": [
                                "string"
                            ],
                            "smbDomainName": "string",
                            "smbValidUsers": [
                                "string"
                            ],
                            "smbValidIps": [
                                "string"
                            ],
                            "subnet": "string",
                            "shareType": "NFS"
                        }
                    },
                    "isWritable": False,
                    "links": [
                        {
                            "href": "string",
                            "rel": "string"
                        }
                    ],
                    "isDeleted": True,
                    "shareType": "NFS",
                    "smbDomainName": "string",
                    "smbValidUsers": [
                        "string"
                    ],
                    "smbValidIps": [
                        "string"
                    ]
                }
            ],
            "total": 1
        }

    def mock_get_internal_managed_volume_id():
        return {
            "id": "string",
            "name": "string",
            "configuredSlaDomainId": "string",
            "configuredSlaDomainName": "string",
            "primaryClusterId": "string",
            "slaAssignment": "string",
            "effectiveSlaDomainId": "UNPROTECTED",
            "effectiveSlaDomainName": "string",
            "effectiveSlaDomainPolarisManagedId": "string",
            "effectiveSlaSourceObjectId": "string",
            "effectiveSlaSourceObjectName": "string",
            "snapshotCount": 0,
            "pendingSnapshotCount": 0,
            "isRelic": True,
            "applicationTag": "Oracle",
            "numChannels": 0,
            "volumeSize": 0,
            "usedSize": 0,
            "state": "ExportRequested",
            "hostPatterns": [
                "string"
            ],
            "mainExport": {
                "isActive": True,
                "channels": [
                    {
                        "ipAddress": "string",
                        "mountPoint": "string"
                    }
                ],
                "config": {
                    "hostPatterns": [
                        "string"
                    ],
                    "nodeHint": [
                        "string"
                    ],
                    "smbDomainName": "string",
                    "smbValidUsers": [
                        "string"
                    ],
                    "smbValidIps": [
                        "string"
                    ],
                    "subnet": "string",
                    "shareType": "NFS"
                }
            },
            "isWritable": True,
            "links": [
                {
                    "href": "string",
                    "rel": "string"
                }
            ],
            "isDeleted": True,
            "shareType": "NFS",
            "smbDomainName": "string",
            "smbValidUsers": [
                "string"
            ],
            "smbValidIps": [
                "string"
            ]
        }

    mock_get = mocker.patch('rubrik_cdm.Connect.get', autospec=True, spec_set=True)
    mock_get.side_effect = [mock_get_internal_managed_volume(), mock_get_internal_managed_volume_id()]

    with pytest.raises(InvalidParameterException) as error:
        rubrik.end_managed_volume_snapshot("name")

    error_message = error.value.args[0]

    assert error_message == "The Managed Volume 'name' does not have a SLA assigned currently assigned. You must populate the sla_name argument."


def test_end_managed_volume_snapshot_current_sla(rubrik, mocker):

    def mock_get_internal_managed_volume():
        return {
            "hasMore": True,
            "data": [
                {
                    "id": "string_id",
                    "name": "name",
                    "configuredSlaDomainId": "string",
                    "configuredSlaDomainName": "string",
                    "primaryClusterId": "string",
                    "slaAssignment": "Derived",
                    "effectiveSlaDomainId": "string",
                    "effectiveSlaDomainName": "string",
                    "effectiveSlaDomainPolarisManagedId": "string",
                    "effectiveSlaSourceObjectId": "string",
                    "effectiveSlaSourceObjectName": "string",
                    "snapshotCount": 0,
                    "pendingSnapshotCount": 0,
                    "isRelic": True,
                    "applicationTag": "Oracle",
                    "numChannels": 0,
                    "volumeSize": 0,
                    "usedSize": 0,
                    "state": "ExportRequested",
                    "hostPatterns": [
                        "string"
                    ],
                    "mainExport": {
                        "isActive": True,
                        "channels": [
                            {
                                "ipAddress": "string",
                                "mountPoint": "string"
                            }
                        ],
                        "config": {
                            "hostPatterns": [
                                "string"
                            ],
                            "nodeHint": [
                                "string"
                            ],
                            "smbDomainName": "string",
                            "smbValidUsers": [
                                "string"
                            ],
                            "smbValidIps": [
                                "string"
                            ],
                            "subnet": "string",
                            "shareType": "NFS"
                        }
                    },
                    "isWritable": False,
                    "links": [
                        {
                            "href": "string",
                            "rel": "string"
                        }
                    ],
                    "isDeleted": True,
                    "shareType": "NFS",
                    "smbDomainName": "string",
                    "smbValidUsers": [
                        "string"
                    ],
                    "smbValidIps": [
                        "string"
                    ]
                }
            ],
            "total": 1
        }

    def mock_get_internal_managed_volume_id():
        return {
            "id": "string",
            "name": "string",
            "configuredSlaDomainId": "string",
            "configuredSlaDomainName": "string",
            "primaryClusterId": "string",
            "slaAssignment": "string",
            "effectiveSlaDomainId": "string",
            "effectiveSlaDomainName": "string",
            "effectiveSlaDomainPolarisManagedId": "string",
            "effectiveSlaSourceObjectId": "string",
            "effectiveSlaSourceObjectName": "string",
            "snapshotCount": 0,
            "pendingSnapshotCount": 0,
            "isRelic": True,
            "applicationTag": "Oracle",
            "numChannels": 0,
            "volumeSize": 0,
            "usedSize": 0,
            "state": "ExportRequested",
            "hostPatterns": [
                "string"
            ],
            "mainExport": {
                "isActive": True,
                "channels": [
                    {
                        "ipAddress": "string",
                        "mountPoint": "string"
                    }
                ],
                "config": {
                    "hostPatterns": [
                        "string"
                    ],
                    "nodeHint": [
                        "string"
                    ],
                    "smbDomainName": "string",
                    "smbValidUsers": [
                        "string"
                    ],
                    "smbValidIps": [
                        "string"
                    ],
                    "subnet": "string",
                    "shareType": "NFS"
                }
            },
            "isWritable": True,
            "links": [
                {
                    "href": "string",
                    "rel": "string"
                }
            ],
            "isDeleted": True,
            "shareType": "NFS",
            "smbDomainName": "string",
            "smbValidUsers": [
                "string"
            ],
            "smbValidIps": [
                "string"
            ]
        }

    def mock_post_internal_managed_volume_id_begin_snapshot():
        return {
            "id": "string",
            "date": "2019-05-07T00:59:46.025Z",
            "expirationDate": "2019-05-07T00:59:46.025Z",
            "sourceObjectType": "string",
            "isOnDemandSnapshot": True,
            "cloudState": 0,
            "consistencyLevel": "string",
            "indexState": 0,
            "replicationLocationIds": [
                "string"
            ],
            "archivalLocationIds": [
                "string"
            ],
            "slaId": "string",
            "slaName": "string",
            "links": {
                "exportLink": {
                    "href": "string",
                    "rel": "string"
                },
                "self": {
                    "href": "string",
                    "rel": "string"
                }
            }
        }

    mock_get = mocker.patch('rubrik_cdm.Connect.get', autospec=True, spec_set=True)
    mock_get.side_effect = [mock_get_internal_managed_volume(), mock_get_internal_managed_volume_id()]

    mock_post = mocker.patch('rubrik_cdm.Connect.post', autospec=True, spec_set=True)
    mock_post.return_value = mock_post_internal_managed_volume_id_begin_snapshot()

    assert rubrik.end_managed_volume_snapshot("name") == mock_post_internal_managed_volume_id_begin_snapshot()


def test_end_managed_volume_snapshot_specific_sla(rubrik, mocker):

    def mock_get_internal_managed_volume():
        return {
            "hasMore": True,
            "data": [
                {
                    "id": "string_id",
                    "name": "name",
                    "configuredSlaDomainId": "string",
                    "configuredSlaDomainName": "string",
                    "primaryClusterId": "string",
                    "slaAssignment": "Derived",
                    "effectiveSlaDomainId": "string",
                    "effectiveSlaDomainName": "string",
                    "effectiveSlaDomainPolarisManagedId": "string",
                    "effectiveSlaSourceObjectId": "string",
                    "effectiveSlaSourceObjectName": "string",
                    "snapshotCount": 0,
                    "pendingSnapshotCount": 0,
                    "isRelic": True,
                    "applicationTag": "Oracle",
                    "numChannels": 0,
                    "volumeSize": 0,
                    "usedSize": 0,
                    "state": "ExportRequested",
                    "hostPatterns": [
                        "string"
                    ],
                    "mainExport": {
                        "isActive": True,
                        "channels": [
                            {
                                "ipAddress": "string",
                                "mountPoint": "string"
                            }
                        ],
                        "config": {
                            "hostPatterns": [
                                "string"
                            ],
                            "nodeHint": [
                                "string"
                            ],
                            "smbDomainName": "string",
                            "smbValidUsers": [
                                "string"
                            ],
                            "smbValidIps": [
                                "string"
                            ],
                            "subnet": "string",
                            "shareType": "NFS"
                        }
                    },
                    "isWritable": False,
                    "links": [
                        {
                            "href": "string",
                            "rel": "string"
                        }
                    ],
                    "isDeleted": True,
                    "shareType": "NFS",
                    "smbDomainName": "string",
                    "smbValidUsers": [
                        "string"
                    ],
                    "smbValidIps": [
                        "string"
                    ]
                }
            ],
            "total": 1
        }

    def mock_get_internal_managed_volume_id():
        return {
            "id": "string",
            "name": "string",
            "configuredSlaDomainId": "string",
            "configuredSlaDomainName": "string",
            "primaryClusterId": "string",
            "slaAssignment": "string",
            "effectiveSlaDomainId": "string",
            "effectiveSlaDomainName": "string",
            "effectiveSlaDomainPolarisManagedId": "string",
            "effectiveSlaSourceObjectId": "string",
            "effectiveSlaSourceObjectName": "string",
            "snapshotCount": 0,
            "pendingSnapshotCount": 0,
            "isRelic": True,
            "applicationTag": "Oracle",
            "numChannels": 0,
            "volumeSize": 0,
            "usedSize": 0,
            "state": "ExportRequested",
            "hostPatterns": [
                "string"
            ],
            "mainExport": {
                "isActive": True,
                "channels": [
                    {
                        "ipAddress": "string",
                        "mountPoint": "string"
                    }
                ],
                "config": {
                    "hostPatterns": [
                        "string"
                    ],
                    "nodeHint": [
                        "string"
                    ],
                    "smbDomainName": "string",
                    "smbValidUsers": [
                        "string"
                    ],
                    "smbValidIps": [
                        "string"
                    ],
                    "subnet": "string",
                    "shareType": "NFS"
                }
            },
            "isWritable": True,
            "links": [
                {
                    "href": "string",
                    "rel": "string"
                }
            ],
            "isDeleted": True,
            "shareType": "NFS",
            "smbDomainName": "string",
            "smbValidUsers": [
                "string"
            ],
            "smbValidIps": [
                "string"
            ]
        }

    def mock_get_v1_sla_domain():
        return {
            "hasMore": True,
            "data": [
                {
                    "id": "string",
                    "primaryClusterId": "string",
                    "name": "Gold",
                    "frequencies": [
                        {
                            "timeUnit": "string",
                            "frequency": 0,
                            "retention": 0
                        }
                    ],
                    "allowedBackupWindows": [
                        {
                            "startTimeAttributes": {
                                "minutes": 0,
                                "hour": 0,
                                "dayOfWeek": 0
                            },
                            "durationInHours": 0
                        }
                    ],
                    "firstFullAllowedBackupWindows": [
                        {
                            "startTimeAttributes": {
                                "minutes": 0,
                                "hour": 0,
                                "dayOfWeek": 0
                            },
                            "durationInHours": 0
                        }
                    ],
                    "localRetentionLimit": 0,
                    "maxLocalRetentionLimit": 0,
                    "archivalSpecs": [
                        {
                            "locationId": "string",
                            "archivalThreshold": 0
                        }
                    ],
                    "replicationSpecs": [
                        {
                            "locationId": "string",
                            "retentionLimit": 0
                        }
                    ],
                    "numDbs": 0,
                    "numOracleDbs": 0,
                    "numFilesets": 0,
                    "numHypervVms": 0,
                    "numNutanixVms": 0,
                    "numManagedVolumes": 0,
                    "numStorageArrayVolumeGroups": 0,
                    "numWindowsVolumeGroups": 0,
                    "numLinuxHosts": 0,
                    "numShares": 0,
                    "numWindowsHosts": 0,
                    "numVms": 0,
                    "numEc2Instances": 0,
                    "numVcdVapps": 0,
                    "numProtectedObjects": 0,
                    "isDefault": True,
                    "uiColor": "string"
                }
            ],
            "total": 1
        }

    def mock_post_internal_managed_volume_id_begin_snapshot():
        return {
            "id": "string",
            "date": "2019-05-07T00:59:46.025Z",
            "expirationDate": "2019-05-07T00:59:46.025Z",
            "sourceObjectType": "string",
            "isOnDemandSnapshot": True,
            "cloudState": 0,
            "consistencyLevel": "string",
            "indexState": 0,
            "replicationLocationIds": [
                "string"
            ],
            "archivalLocationIds": [
                "string"
            ],
            "slaId": "string",
            "slaName": "string",
            "links": {
                "exportLink": {
                    "href": "string",
                    "rel": "string"
                },
                "self": {
                    "href": "string",
                    "rel": "string"
                }
            }
        }

    mock_get = mocker.patch('rubrik_cdm.Connect.get', autospec=True, spec_set=True)
    mock_get.side_effect = [
        mock_get_internal_managed_volume(),
        mock_get_internal_managed_volume_id(),
        mock_get_v1_sla_domain()]

    mock_post = mocker.patch('rubrik_cdm.Connect.post', autospec=True, spec_set=True)
    mock_post.return_value = mock_post_internal_managed_volume_id_begin_snapshot()

    assert rubrik.end_managed_volume_snapshot("name", "Gold") == mock_post_internal_managed_volume_id_begin_snapshot()


def test_get_sla_objects_invalid_object_type(rubrik):
    with pytest.raises(InvalidParameterException) as error:
        rubrik.get_sla_objects("Gold", "not_a_valid_object_type")

    error_message = error.value.args[0]

    assert error_message == "The get_sla_object() object_type argument must be one of the following: ['vmware']."


def test_get_sla_objects_not_protecting_objects(rubrik, mocker):

    def mock_get_v1_sla_domain():
        return {
            "hasMore": True,
            "data": [
                {
                    "id": "string",
                    "primaryClusterId": "string",
                    "name": "Gold",
                    "frequencies": [
                        {
                            "timeUnit": "string",
                            "frequency": 0,
                            "retention": 0
                        }
                    ],
                    "allowedBackupWindows": [
                        {
                            "startTimeAttributes": {
                                "minutes": 0,
                                "hour": 0,
                                "dayOfWeek": 0
                            },
                            "durationInHours": 0
                        }
                    ],
                    "firstFullAllowedBackupWindows": [
                        {
                            "startTimeAttributes": {
                                "minutes": 0,
                                "hour": 0,
                                "dayOfWeek": 0
                            },
                            "durationInHours": 0
                        }
                    ],
                    "localRetentionLimit": 0,
                    "maxLocalRetentionLimit": 0,
                    "archivalSpecs": [
                        {
                            "locationId": "string",
                            "archivalThreshold": 0
                        }
                    ],
                    "replicationSpecs": [
                        {
                            "locationId": "string",
                            "retentionLimit": 0
                        }
                    ],
                    "numDbs": 0,
                    "numOracleDbs": 0,
                    "numFilesets": 0,
                    "numHypervVms": 0,
                    "numNutanixVms": 0,
                    "numManagedVolumes": 0,
                    "numStorageArrayVolumeGroups": 0,
                    "numWindowsVolumeGroups": 0,
                    "numLinuxHosts": 0,
                    "numShares": 0,
                    "numWindowsHosts": 0,
                    "numVms": 0,
                    "numEc2Instances": 0,
                    "numVcdVapps": 0,
                    "numProtectedObjects": 0,
                    "isDefault": True,
                    "uiColor": "string"
                }
            ],
            "total": 1
        }

    def mock_get_v1_vmware_vm():
        return {
            "hasMore": False,
            "data": [],
            "total": 0
        }

    mock_get = mocker.patch('rubrik_cdm.Connect.get', autospec=True, spec_set=True)
    mock_get.side_effect = [mock_get_v1_sla_domain(), mock_get_v1_vmware_vm()]

    with pytest.raises(InvalidParameterException) as error:
        rubrik.get_sla_objects("Gold", "vmware")

    error_message = error.value.args[0]

    assert error_message == "The SLA 'Gold' is currently not protecting any vmware objects."


def test_get_sla_objects(rubrik, mocker):

    def mock_get_v1_sla_domain():
        return {
            "hasMore": True,
            "data": [
                {
                    "id": "string",
                    "primaryClusterId": "string",
                    "name": "Gold",
                    "frequencies": [
                        {
                            "timeUnit": "string",
                            "frequency": 0,
                            "retention": 0
                        }
                    ],
                    "allowedBackupWindows": [
                        {
                            "startTimeAttributes": {
                                "minutes": 0,
                                "hour": 0,
                                "dayOfWeek": 0
                            },
                            "durationInHours": 0
                        }
                    ],
                    "firstFullAllowedBackupWindows": [
                        {
                            "startTimeAttributes": {
                                "minutes": 0,
                                "hour": 0,
                                "dayOfWeek": 0
                            },
                            "durationInHours": 0
                        }
                    ],
                    "localRetentionLimit": 0,
                    "maxLocalRetentionLimit": 0,
                    "archivalSpecs": [
                        {
                            "locationId": "string",
                            "archivalThreshold": 0
                        }
                    ],
                    "replicationSpecs": [
                        {
                            "locationId": "string",
                            "retentionLimit": 0
                        }
                    ],
                    "numDbs": 0,
                    "numOracleDbs": 0,
                    "numFilesets": 0,
                    "numHypervVms": 0,
                    "numNutanixVms": 0,
                    "numManagedVolumes": 0,
                    "numStorageArrayVolumeGroups": 0,
                    "numWindowsVolumeGroups": 0,
                    "numLinuxHosts": 0,
                    "numShares": 0,
                    "numWindowsHosts": 0,
                    "numVms": 0,
                    "numEc2Instances": 0,
                    "numVcdVapps": 0,
                    "numProtectedObjects": 0,
                    "isDefault": True,
                    "uiColor": "string"
                }
            ],
            "total": 1
        }

    def mock_get_v1_vmware_vm():
        return {
            "hasMore": True,
            "data": [
                {
                    "id": "sla_id",
                    "name": "object_name",
                    "configuredSlaDomainId": "string",
                    "configuredSlaDomainName": "string",
                    "primaryClusterId": "string",
                    "slaAssignment": "Derived",
                    "effectiveSlaDomainId": "string",
                    "effectiveSlaDomainName": "string",
                    "effectiveSlaDomainPolarisManagedId": "string",
                    "effectiveSlaSourceObjectId": "string",
                    "effectiveSlaSourceObjectName": "string",
                    "moid": "string",
                    "vcenterId": "string",
                    "hostName": "string",
                    "hostId": "string",
                    "clusterName": "string",
                    "snapshotConsistencyMandate": "UNKNOWN",
                    "powerStatus": "string",
                    "protectionDate": "2019-05-05T18:57:06.133Z",
                    "ipAddress": "string",
                    "agentStatus": {
                        "agentStatus": "string",
                        "disconnectReason": "string"
                    },
                    "toolsInstalled": True,
                    "guestOsName": "string",
                    "isReplicationEnabled": True,
                    "folderPath": [
                        {
                            "id": "string",
                            "managedId": "string",
                            "name": "string"
                        }
                    ],
                    "infraPath": [
                        {
                            "id": "string",
                            "managedId": "string",
                            "name": "string"
                        }
                    ],
                    "vmwareToolsInstalled": True,
                    "isRelic": True,
                    "guestCredentialAuthorizationStatus": "string",
                    "cloudInstantiationSpec": {
                        "imageRetentionInSeconds": 0
                    },
                    "parentAppInfo": {
                        "id": "string",
                        "isProtectedThruHierarchy": True
                    }
                }
            ],
            "total": 1
        }

    mock_get = mocker.patch('rubrik_cdm.Connect.get', autospec=True, spec_set=True)
    mock_get.side_effect = [mock_get_v1_sla_domain(), mock_get_v1_vmware_vm()]

    assert rubrik.get_sla_objects("Gold", "vmware") == {'object_name': 'sla_id'}<|MERGE_RESOLUTION|>--- conflicted
+++ resolved
@@ -2625,11 +2625,7 @@
 
     error_message = error.value.args[0]
 
-<<<<<<< HEAD
-    assert error_message == "The assign_sla() object_type argument must be one of the following: ['vmware', 'mssql_host', 'volume_group', 'ahv']."
-=======
     assert error_message == "The assign_sla() object_type argument must be one of the following: ['vmware', 'mssql_host', 'volume_group', 'fileset']."
->>>>>>> 15e7c2a1
 
 
 def test_assign_sla_idempotence_specific_sla(rubrik, mocker):
