# Copyright 2018 Rubrik, Inc.
#
# Licensed under the Apache License, Version 2.0 (the "License");
# you may not use this file except in compliance with the License.
# You may obtain a copy of the License prop
#  http://www.apache.org/licenses/LICENSE-2.0
#
# Unless required by applicable law or agreed to in writing, software
# distributed under the License is distributed on an "AS IS" BASIS,
# WITHOUT WARRANTIES OR CONDITIONS OF ANY KIND, either express or implied.
# See the License for the specific language governing permissions and
# limitations under the License.

"""
This module contains the Rubrik SDK Data_Management class.
"""
import re
from .api import Api
from .exceptions import CDMVersionException, InvalidParameterException


_API = Api


class Data_Management(_API):
    """This class contains methods related to backup and restore operations for the various objects managed by the Rubrik cluster."""

    def on_demand_snapshot(self, object_name, object_type, sla_name='current', fileset=None,
                           host_os=None, sql_host=None, sql_instance=None, sql_db=None, timeout=15):
        """Initiate an on-demand snapshot.

        Arguments:
            object_name {str} -- The name of the Rubrik object to take a on-demand snapshot of.
            object_type {str} -- The Rubrik object type you want to backup. (choices: {vmware, physical_host, ahv, mssql})

        Keyword Arguments:
            sla_name {str} -- The SLA Domain name you want to assign the on-demand snapshot to. By default, the currently assigned SLA Domain will be used. (default: {'current'})
            fileset {str} -- The name of the Fileset you wish to backup. Only required when taking a on-demand snapshot of a physical host. (default: {'None'})
            host_os {str} -- The operating system for the physical host. Only required when taking a on-demand snapshot of a physical host. (default: {'None'}) (choices: {Linux, Windows})
            timeout {int} -- The number of seconds to wait to establish a connection the Rubrik cluster before returning a timeout error. (default: {15})

        Returns:
            tuple -- When object_type is vmware, the full API response for `POST /v1/vmware/vm/{ID}/snapshot` and the job status URL which can be used to monitor progress of the snapshot. (api_response, job_status_url)
            tuple -- When object_type is physical_host, the full API response for `POST /v1/fileset/{}/snapshot` and the job status URL which can be used to monitor progress of the snapshot. (api_response, job_status_url)

        """

        valid_object_type = ['vmware', 'physical_host', 'ahv', 'mssql_db']
        valid_host_os_type = ['Linux', 'Windows']

        if object_type not in valid_object_type:
<<<<<<< HEAD
            raise InvalidParameterException("The on_demand_snapshot() `object_type` argument must be one of the following: {}.".format(
=======
            raise InvalidParameterException("The on_demand_snapshot() object_type argument must be one of the following: {}.".format(
>>>>>>> 03e465b6
                valid_object_type))

        if host_os is not None:
            if host_os not in valid_host_os_type:
<<<<<<< HEAD
                raise InvalidParameterException("The on_demand_snapshot() `host_os` argument must be one of the following: {}.".format(
                    valid_host_os_type))
=======
                raise InvalidParameterException("The on_demand_snapshot() host_os argument must be one of the following: {}.".format(
                    valid_object_type))
>>>>>>> 03e465b6

        if object_type == 'vmware':
            self.log("on_demand_snapshot: Searching the Rubrik cluster for the vSphere VM '{}'.".format(object_name))
            vm_id = self.object_id(object_name, object_type, timeout=timeout)

            if sla_name == 'current':
                self.log(
                    "on_demand_snapshot: Searching the Rubrik cluster for the SLA Domain assigned to the vSphere VM '{}'.".format(object_name))

                vm_summary = self.get('v1', '/vmware/vm/{}'.format(vm_id), timeout=timeout)
                sla_id = vm_summary['effectiveSlaDomainId']

            elif sla_name != 'current':
                self.log("on_demand_snapshot: Searching the Rubrik cluster for the SLA Domain '{}'.".format(sla_name))
                sla_id = self.object_id(sla_name, 'sla', timeout=timeout)

            config = {}
            config['slaId'] = sla_id

            self.log("on_demand_snapshot: Initiating snapshot for the vSphere VM '{}'.".format(object_name))
            api_request = self.post('v1', '/vmware/vm/{}/snapshot'.format(vm_id), config, timeout)

            snapshot_status_url = api_request['links'][0]['href']

        elif object_type == 'ahv':

            self.log("on_demand_snapshot: Searching the Rubrik cluster for the AHV VM '{}'.".format(object_name))

            vm_id = self.object_id(object_name, object_type, timeout=timeout)

            if sla_name == 'current':
                self.log(
                    "on_demand_snapshot: Searching the Rubrik cluster for the SLA Domain assigned to the AHV VM '{}'.".format(object_name))

                vm_summary = self.get('internal', '/nutanix/vm/{}'.format(vm_id), timeout)
                sla_id = vm_summary['effectiveSlaDomainId']

            elif sla_name != 'current':
                self.log("on_demand_snapshot: Searching the Rubrik cluster for the SLA Domain '{}'.".format(sla_name))
                sla_id = self.object_id(sla_name, 'sla', timeout=timeout)

            config = {}
            config['slaId'] = sla_id

            self.log("on_demand_snapshot: Initiating snapshot for the AHV VM '{}'.".format(object_name))
            api_request = self.post('internal', '/nutanix/vm/{}/snapshot'.format(vm_id), config, timeout)

            snapshot_status_url = api_request['links'][0]['href']

        elif object_type == 'mssql_db':

            self.log(
                "on_demand_snapshot: Searching the Rubrik cluster for the MS SQL '{}'.".format(object_name))

            mssql_host = self.object_id(sql_host, 'physical_host', timeout=timeout)

            mssql_instance = self.get(
                'v1', '/mssql/instance?primary_cluster_id=local&root_id={}'.format(mssql_host), timeout)

            for instance in mssql_instance['data']:
                if instance['name'] == sql_instance:
                    sql_db_id = instance['id']

            mssql_db = self.get('v1', '/mssql/db?primary_cluster_id=local&instance_id={}'.format(sql_db_id), timeout)

            for db in mssql_db['data']:
                if db['name'] == sql_db:
                    mssql_id = db['id']

            if sla_name == 'current':
                self.log(
                    "on_demand_snapshot: Searching the Rubrik cluster for the SLA Domain assigned to the MS SQL '{}'.".format(object_name))

                mssql_summary = self.get('v1', '/mssql/db/{}'.format(mssql_id), timeout)
                sla_id = mssql_summary['effectiveSlaDomainId']

            elif sla_name != 'current':
                self.log("on_demand_snapshot: Searching the Rubrik cluster for the SLA Domain '{}'.".format(sla_name))
                sla_id = self.object_id(sla_name, 'sla', timeout=timeout)

            config = {}
            config['slaId'] = sla_id

            self.log(
                "on_demand_snapshot: Initiating snapshot for the MS SQL '{}'.".format(object_name))
            api_request = self.post('v1', '/mssql/db/{}/snapshot'.format(mssql_id), config, timeout)

            snapshot_status_url = api_request['links'][0]['href']

        elif object_type == 'mssql_db':

            self.log(
                "on_demand_snapshot: Searching the Rubrik cluster for the MS SQL '{}'.".format(object_name))

            mssql_host = self.object_id(sql_host, 'physical_host', timeout=timeout)
            mssql_instance = self.get(
                'v1', '/mssql/instance?primary_cluster_id=local&root_id={}'.format(mssql_host), timeout)

            for instance in mssql_instance['data']:
                if instance['name'] == sql_instance:
                    sql_db_id = instance['id']

            mssql_db = self.get('v1', '/mssql/db?primary_cluster_id=local&instance_id={}'.format(sql_db_id), timeout)

            for db in mssql_db['data']:
                if db['name'] == sql_db:
                    mssql_id = db['id']

            if sla_name == 'current':
                self.log(
                    "on_demand_snapshot: Searching the Rubrik cluster for the SLA Domain assigned to the MS SQL '{}'.".format(object_name))

                mssql_summary = self.get(
                    'v1', '/mssql/db/{}'.format(mssql_id), timeout)
                sla_id = mssql_summary['effectiveSlaDomainId']

            elif sla_name != 'current':
                self.log(
                    "on_demand_snapshot: Searching the Rubrik cluster for the SLA Domain '{}'.".format(sla_name))
                sla_id = self.object_id(sla_name, 'sla', timeout=timeout)

            config = {}
            config['slaId'] = sla_id

            self.log(
                "on_demand_snapshot: Initiating snapshot for the MS SQL '{}'.".format(object_name))
            api_request = self.post(
                'v1', '/mssql/db/{}/snapshot'.format(mssql_id), config, timeout)

            snapshot_status_url = api_request['links'][0]['href']

        elif object_type == 'physical_host':
            if host_os is None:
                raise InvalidParameterException(
<<<<<<< HEAD
                    "The on_demand_snapshot() `host_os` argument must be populated when taking a Physical host snapshot.")
            elif fileset is None:
                raise InvalidParameterException(
                    "The on_demand_snapshot() `fileset` argument must be populated when taking a Physical host snapshot.")
=======
                    "The on_demand_snapshot() host_os argument must be populated when taking a Physical host snapshot.")
            elif fileset is None:
                raise InvalidParameterException(
                    "The on_demand_snapshot() fileset argument must be populated when taking a Physical host snapshot.")
>>>>>>> 03e465b6

            self.log("on_demand_snapshot: Searching the Rubrik cluster for the Physical Host '{}'.".format(object_name))
            host_id = self.object_id(object_name, object_type, timeout=timeout)

            self.log("on_demand_snapshot: Searching the Rubrik cluster for the Fileset Template '{}'.".format(fileset))
            fileset_template_id = self.object_id(fileset, 'fileset_template', host_os, timeout=timeout)

            self.log("on_demand_snapshot: Searching the Rubrik cluster for the full Fileset.")
            api_endpoint = '/fileset?primary_cluster_id=local&host_id={}&is_relic=false&template_id={}'.format(
                host_id, fileset_template_id)
            fileset_summary = self.get('v1', api_endpoint, timeout=timeout)

            if fileset_summary['total'] == 0:
                raise InvalidParameterException(
                    "The Physical Host '{}' is not assigned to the '{}' Fileset.".format(
                        object_name, fileset))

            fileset_id = fileset_summary['data'][0]['id']

            if sla_name == 'current':
                sla_id = fileset_summary['data'][0]['effectiveSlaDomainId']
            elif sla_name != 'current':
                self.log("on_demand_snapshot: Searching the Rubrik cluster for the SLA Domain '{}'.".format(sla_name))
                sla_id = self.object_id(sla_name, 'sla', timeout=timeout)

            config = {}
            config['slaId'] = sla_id

            self.log("on_demand_snapshot: Initiating snapshot for the Physical Host '{}'.".format(object_name))
            api_request = self.post('v1', '/fileset/{}/snapshot'.format(fileset_id), config, timeout)

            snapshot_status_url = api_request['links'][0]['href']

        return (api_request, snapshot_status_url)

    def object_id(self, object_name, object_type, host_os=None, timeout=15):
        """Get the ID of a Rubrik object by providing its name.

        Arguments:
            object_name {str} -- The name of the Rubrik object whose ID you wish to lookup.
            object_type {str} -- The object type you wish to look up. (choices: {vmware, sla, vmware_host, physical_host, fileset_template, managed_volume, aws_native, vcenter})
            timeout {int} -- The number of seconds to wait to establish a connection the Rubrik cluster before returning a timeout error. (default: {15})

        Returns:
            str -- The ID of the provided Rubrik object.
        """

        valid_object_type = [
            'vmware',
            'sla',
            'vmware_host',
            'physical_host',
            'fileset_template',
            'managed_volume',
            'mssql_db',
<<<<<<< HEAD
            'mssql_instance',
=======
            'mssql_instance'
>>>>>>> 03e465b6
            'vcenter',
            'ahv',
            'aws_native']

        if object_type not in valid_object_type:
            raise InvalidParameterException("The object_id() object_type argument must be one of the following: {}.".format(
                valid_object_type))

<<<<<<< HEAD
        if object_type == 'fileset_template':
=======
        if object_type == 'vmware':
            object_summary_api_version = 'v1'
            object_summary_api_endpoint = '/vmware/vm?primary_cluster_id=local&is_relic=false&name={}'.format(
                object_name)
        elif object_type == 'sla':
            if object_name.upper() == "FOREVER" or object_name.upper() == "UNPROTECTED":
                return "UNPROTECTED"
            object_summary_api_version = 'v1'
            object_summary_api_endpoint = '/sla_domain?primary_cluster_id=local&name={}'.format(
                object_name)
        elif object_type == 'vmware_host':
            object_summary_api_version = 'v1'
            object_summary_api_endpoint = '/vmware/host?primary_cluster_id=local'
        elif object_type == 'physical_host':
            object_summary_api_version = 'v1'
            if self.minimum_installed_cdm_version(5.0, timeout) is True:
                object_summary_api_endpoint = '/host?primary_cluster_id=local&name={}'.format(object_name)
            else:
                object_summary_api_endpoint = '/host?primary_cluster_id=local&hostname={}'.format(object_name)
        elif object_type == 'fileset_template':
>>>>>>> 03e465b6
            if host_os is None:
                raise InvalidParameterException("You must provide the Fileset Tempalte OS type.")
            elif host_os not in ['Linux', 'Windows']:
                raise InvalidParameterException("The host_os must be either 'Linux' or 'Windows'.")
<<<<<<< HEAD

        if object_type == 'sla':
            if object_name.upper() == "FOREVER" or object_name.upper() == "UNPROTECTED":
                return "UNPROTECTED"

        api_call = {
            "vmware": {
                "api_version": "v1",
                "api_endpoint": "/vmware/vm?primary_cluster_id=local&is_relic=false&name={}".format(object_name)
            },
            "sla": {
                "api_version": "v1",
                "api_endpoint": "/sla_domain?primary_cluster_id=local&name={}".format(object_name)
            },
            "vmware_host": {
                "api_version": "v1",
                "api_endpoint": "/vmware/host?primary_cluster_id=local"
            },
            "fileset_template": {
                "api_version": "v1",
                "api_endpoint": "/fileset_template?primary_cluster_id=local&operating_system_type={}&name={}".format(host_os, object_name)
            },
            "managed_volume": {
                "api_version": "internal",
                "api_endpoint": "/managed_volume?is_relic=false&primary_cluster_id=local&name={}".format(object_name)
            },
            "ahv": {
                "api_version": "internal",
                "api_endpoint": "/nutanix/vm?primary_cluster_id=local&is_relic=false&name={}".format(object_name)
            },
            "mssql_db": {
                "api_version": "v1",
                "api_endpoint": "/mssql/db?primary_cluster_id=local&is_relic=false&instance_id={}".format(object_name)
            },
            "mssql_instance": {
                "api_version": "v1",
                "api_endpoint": "/mssql/instance?primary_cluster_id=local&root_id={}".format(object_name)
            },
            "aws_native": {
                "api_version": "internal",
                "api_endpoint": "/aws/account?name={}".format(object_name)
            },
            "vcenter": {
                "api_version": "v1",
                "api_endpoint": "/vmware/vcenter"
            }
        }

        if object_type == 'physical_host':
            if self.minimum_installed_cdm_version(5.0, timeout) is True:
                filter_field_name = "name"
            else:
                filter_field_name = "hostname"

            api_call["physical_host"] = {
                "api_version": "v1",
                "api_endpoint": "/host?primary_cluster_id=local&{}={}".format(filter_field_name, object_name)
            }

        self.log("object_id: Getting the object id for the {} object '{}'.".format(object_type, object_name))
        api_request = self.get(
            api_call[object_type]["api_version"],
            api_call[object_type]["api_endpoint"],
            timeout=timeout)
=======
            object_summary_api_version = 'v1'
            object_summary_api_endpoint = '/fileset_template?primary_cluster_id=local&operating_system_type={}&name={}'.format(
                host_os, object_name)
        elif object_type == 'managed_volume':
            object_summary_api_version = 'internal'
            object_summary_api_endpoint = '/managed_volume?is_relic=false&primary_cluster_id=local&name={}'.format(
                object_name)
        elif object_type == 'ahv':
            object_summary_api_version = 'internal'
            object_summary_api_endpoint = '/nutanix/vm?primary_cluster_id=local&is_relic=false&name={}'.format(
                object_name)
        elif object_type == 'mssql_db':
            object_summary_api_version = 'v1'
            object_summary_api_endpoint = '/mssql/db?primary_cluster_id=local&is_relic=false&instance_id={}'.format(
                object_name)
        elif object_type == 'mssql_instance':
            object_summary_api_version = 'v1'
            object_summary_api_endpoint = '/mssql/instance?primary_cluster_id=local&root_id={}'.format(
                object_name)
        elif object_type == 'aws_native':
            object_summary_api_version = 'internal'
            object_summary_api_endpoint = '/aws/account?name={}'.format(
                object_name)
        elif object_type == 'vcenter':
            object_summary_api_version = 'v1'
            object_summary_api_endpoint = '/vmware/vcenter'

        self.log("object_id: Getting the object id for the {} object '{}'.".format(object_type, object_name))
        api_request = self.get(object_summary_api_version, object_summary_api_endpoint, timeout=timeout)
>>>>>>> 03e465b6

        if api_request['total'] == 0:
            raise InvalidParameterException("The {} object '{}' was not found on the Rubrik cluster.".format(
                object_type, object_name))
        elif api_request['total'] > 0:
            object_ids = []
            # Define the "object name" to search for
            if object_type == 'physical_host':
<<<<<<< HEAD
                name_value = filter_field_name
            else:
                name_value = 'name'
=======
                if self.minimum_installed_cdm_version(5.0, timeout):
                    name_value = 'name'
                else:
                    name_value = 'hostname'

                for item in api_request['data']:
                    if item[name_value] == object_name:
                        object_ids.append(item['id'])

            name_value = 'name'
>>>>>>> 03e465b6

            for item in api_request['data']:
                if item[name_value] == object_name:
                    object_ids.append(item['id'])

            if len(object_ids) > 1:
                raise InvalidParameterException(
<<<<<<< HEAD
                    "Multiple {} objects named '{}' were found on the Rubrik cluster. Unable to return a specific object id.".format(object_type, object_name))
            elif len(object_ids) == 0:
                raise InvalidParameterException(
                    "The {} object '{}' was not found on the Rubrik cluster.".format(object_type, object_name))
=======
                    "Multiple {} objects named '{}' were found on the Rubrik cluster. Unable to return a specific object id.".format(
                        object_type, object_name))
            elif len(object_ids) == 0:
                raise InvalidParameterException(
                    "The {} object '{}' was not found on the Rubrik cluster.".format(
                        object_type, object_name))
>>>>>>> 03e465b6
            else:
                return object_ids[0]

            raise InvalidParameterException(
<<<<<<< HEAD
                "The {} object '{}' was not found on the Rubrik cluster.".format(object_type, object_name))
=======
                "The {} object '{}' was not found on the Rubrik cluster.".format(
                    object_type, object_name))
>>>>>>> 03e465b6

    def assign_sla(self, object_name, sla_name, object_type, timeout=30):
        """Assign a Rubrik object to an SLA Domain.

        Arguments:
            object_name {str} -- The name of the Rubrik object you wish to assign to an SLA Domain.
            sla_name {str} -- The name of the SLA Domain you wish to assign an object to. To exclude the object from all SLA assignments use `do not protect` as the `sla_name`. To assign the selected object to the SLA of the next higher level object use `clear` as the `sla_name`.
            object_type {str} -- The Rubrik object type you want to assign to the SLA Domain. (choices: {vmware})

        Keyword Arguments:
            timeout {str} -- The number of seconds to wait to establish a connection the Rubrik cluster before returning a timeout error. (default: {30})

        Returns:
            str -- No change required. The vSphere VM '`object_name`' is already assigned to the '`sla_name`' SLA Domain.
            dict -- The full API reponse for `POST /internal/sla_domain/{sla_id}/assign`.
        """

        valid_object_type = ['vmware']

        if object_type not in valid_object_type:
            raise InvalidParameterException(
                "The assign_sla() object_type argument must be one of the following: {}.".format(valid_object_type))

        # Determine if 'do not protect' or 'clear' are the SLA Domain Name
        do_not_protect_regex = re.findall('\\bdo not protect\\b', sla_name, flags=re.IGNORECASE)
        clear_regex = re.findall('\\bclear\\b', sla_name, flags=re.IGNORECASE)

        if len(do_not_protect_regex) > 0:
            sla_id = "UNPROTECTED"
        elif len(clear_regex) > 0:
            sla_id = 'INHERIT'
        else:
            self.log("assign_sla: Searching the Rubrik cluster for the SLA Domain '{}'.".format(sla_name))
            sla_id = self.object_id(sla_name, 'sla', timeout=timeout)

        if object_type == 'vmware':
            self.log("assign_sla: Searching the Rubrik cluster for the vSphere VM '{}'.".format(object_name))
            vm_id = self.object_id(object_name, object_type, timeout=timeout)

            self.log("assign_sla: Determing the SLA Domain currently assigned to the vSphere VM '{}'.".format(object_name))
            vm_summary = self.get('v1', '/vmware/vm/{}'.format(vm_id), timeout=timeout)

            if sla_id == vm_summary['configuredSlaDomainId']:
                return "No change required. The vSphere VM '{}' is already assigned to the '{}' SLA Domain.".format(
                    object_name, sla_name)
            else:
                self.log("assign_sla: Assigning the vSphere VM '{}' to the '{}' SLA Domain.".format(object_name, sla_name))

                config = {}
                config['managedIds'] = [vm_id]

                return self.post("internal", "/sla_domain/{}/assign".format(sla_id), config, timeout)

    def vsphere_live_mount(self, vm_name, date='latest', time='latest', host='current',
                           remove_network_devices=False, power_on=True, timeout=15):
        """Live Mount a vSphere VM from a specified snapshot. If a specific date and time is not provided, the last snapshot taken will be used.

        Arguments:
            vm_name {str} -- The name of the vSphere VM to Live Mount.

        Keyword Arguments:
            date {str} -- The date of the snapshot you wish to Live Mount formated as `Month-Day-Year` (ex: 1-15-2014). If `latest` is specified, the last snapshot taken will be used. (default: {'latest'})
            time {str} -- The time of the snapshot you wish to Live Mount formated formated as `Hour:Minute AM/PM` (ex: 1:30 AM). If `latest` is specified, the last snapshot taken will be used. (default: {'latest'})
            host {str} -- The hostname or IP address of the ESXi host to Live Mount the VM on. By default, the current host will be used. (default: {'current'})
            remove_network_devices {bool} -- Flag that determines whether to remove the network interfaces from the Live Mounted VM. Set to `True` to remove all network interfaces. (default: {False})
            power_on {bool} -- Flag that determines whether the VM should be powered on after the Live Mount. Set to `True` to power on the VM. Set to `False` to mount the VM but not power it on. (default: {True})
            timeout {int} -- The number of seconds to wait to establish a connection the Rubrik cluster before returning a timeout error. (default: {15})

        Returns:
            dict -- The full response of `POST /v1/vmware/vm/snapshot/{snapshot_id}/mount`.
        """

        if isinstance(remove_network_devices, bool) is False:
<<<<<<< HEAD
            raise InvalidParameterException("The 'remove_network_devices' argument must be True or False.")
=======
            raise InvalidParameterException(
                "The 'remove_network_devices' argument must be True or False.")
>>>>>>> 03e465b6
        elif isinstance(power_on, bool) is False:
            raise InvalidParameterException("The 'power_on' argument must be True or False.")
        elif date != 'latest' and time == 'latest' or date == 'latest' and time != 'latest':
            raise InvalidParameterException(
                "The date and time arguments most both be 'latest' or a specific date and time.")

        self.log("vsphere_live_mount: Searching the Rubrik cluster for the vSphere VM '{}'.".format(vm_name))
        vm_id = self.object_id(vm_name, 'vmware', timeout=timeout)

        self.log("vsphere_live_mount: Getting a list of all Snapshots for vSphere VM '{}'.".format(vm_name))
        vm_summary = self.get('v1', '/vmware/vm/{}'.format(vm_id), timeout=timeout)

        if date == 'latest' and time == 'latest':
            number_of_snapshots = len(vm_summary['snapshots'])
            snapshot_id = vm_summary['snapshots'][number_of_snapshots - 1]['id']
        else:
            self.log("vsphere_live_mount: Converting the provided date/time into UTC.")
            snapshot_date_time = self._date_time_conversion(date, time)

            current_snapshots = {}

            for snapshot in vm_summary['snapshots']:
                current_snapshots[snapshot['id']] = snapshot['date']

            self.log("vsphere_live_mount: Searching for the provided snapshot.")
            for id, date_time in current_snapshots.items():
                if snapshot_date_time in date_time:
                    snapshot_id = id

        try:
            snapshot_id
        except NameError:
<<<<<<< HEAD
            raise InvalidParameterException("The vSphere VM '{}' does not have a snapshot taken on {} at {}.".format(
                vm_name, date, time))
=======
            raise InvalidParameterException(
                "The vSphere VM '{}' does not have a snapshot taken on {} at {}.".format(
                    vm_name, date, time))
>>>>>>> 03e465b6
        else:
            if host == 'current':
                host_id = vm_summary['hostId']
            else:
                host_id = self.object_id(host, 'vmware_host', timeout=timeout)

            config = {}
            config['hostId'] = host_id
            config['removeNetworkDevices'] = remove_network_devices
            config['powerOn'] = power_on

            self.log(
                "vsphere_live_mount: Live Mounting the snapshot taken on {} at {} for vSphere VM '{}'.".format(
                    date,
                    time,
                    vm_name))

            return self.post('v1', '/vmware/vm/snapshot/{}/mount'.format(snapshot_id), config, timeout)

    def vsphere_instant_recovery(self, vm_name, date='latest', time='latest', host='current', remove_network_devices=False,
                                 power_on=True, disable_network=False, keep_mac_addresses=False, preserve_moid=False, timeout=15):
        """Instantly recover a vSphere VM from a provided snapshot. If a specific date and time is not provided, the last snapshot taken will be used.

        Arguments:
            vm_name {str} -- The name of the VM to Instantly Recover.

        Keyword Arguments:
            date {str} -- The date of the snapshot you wish to Instantly Recover formated as `Month-Day-Year` (ex: 1-15-2014). If 'latest' is specified, the last snapshot taken will used. (default: {'latest'})
            time {str} -- The time of the snapshot you wish to Instantly Recover formated formated as `Hour:Minute AM/PM`  (ex: 1:30 AM). If 'latest' is specified, the last snapshot taken will be used. (default: {'latest'})
            host {str} -- The hostname or IP address of the ESXi host to Instantly Recover the VM on. By default, the current host will be used. (default: {'current'})
            remove_network_devices {bool} -- Flag that determines whether to remove the network interfaces from the Instantly Recovered VM. Set to `True` to remove all network interfaces. (default: {False})
            power_on {bool} -- Flag that determines whether the VM should be powered on after Instant Recovery. Set to `True` to power on the VM. Set to `False` to instantly recover the VM but not power it on. (default: {True})
            disable_network {bool} -- Sets the state of the network interfaces when the VM is instantly recovered. Use `False` to enable the network interfaces. Use `True` to disable the network interfaces. Disabling the interfaces can prevent IP conflicts. (default: {False})
            keep_mac_addresses {bool} -- Flag that determines whether the MAC addresses of the network interfaces on the source VM are assigned to the new VM. Set to `True` to assign the original MAC addresses to the new VM. Set to `False` to assign new MAC addresses. When 'remove_network_devices' is set to `True`, this property is ignored. (default: {False})
            preserve_moid {bool} -- Flag that determines whether to preserve the MOID of the source VM in a restore operation. Use `True` to keep the MOID of the source. Use `False` to assign a new moid. (default: {False})
            timeout {int} -- The number of seconds to wait to establish a connection the Rubrik cluster before returning a timeout error. (default: {15})

        Returns:
            dict -- The full response of `POST /v1/vmware/vm/snapshot/{snapshot_id}/instant_recover`.
        """

        if isinstance(remove_network_devices, bool) is False:
<<<<<<< HEAD
            raise InvalidParameterException("The 'remove_network_devices' argument must be True or False.")
=======
            raise InvalidParameterException(
                "The 'remove_network_devices' argument must be True or False.")
>>>>>>> 03e465b6
        elif isinstance(power_on, bool) is False:
            raise InvalidParameterException("The 'power_on' argument must be True or False.")
        elif isinstance(disable_network, bool) is False:
            raise InvalidParameterException("The 'disable_network' argument must be True or False.")
        elif isinstance(keep_mac_addresses, bool) is False:
<<<<<<< HEAD
            raise InvalidParameterException("The 'keep_mac_addresses' argument must be True or False.")
=======
            raise InvalidParameterException(
                "The 'keep_mac_addresses' argument must be True or False.")
>>>>>>> 03e465b6
        elif isinstance(preserve_moid, bool) is False:
            raise InvalidParameterException("The 'preserve_moid' argument must be True or False.")
        elif date != 'latest' and time == 'latest' or date == 'latest' and time != 'latest':
            raise InvalidParameterException(
                "The date and time arguments most both be 'latest' or a specific date and time.")

        self.log("vsphere_instant_recovery: Searching the Rubrik cluster for the vSphere VM '{}'.".format(vm_name))
        vm_id = self.object_id(vm_name, 'vmware', timeout=timeout)

        self.log("vsphere_instant_recovery: Getting a list of all Snapshots for vSphere VM '{}'.".format(vm_name))
        vm_summary = self.get('v1', '/vmware/vm/{}'.format(vm_id), timeout=timeout)

        if date == 'latest' and time == 'latest':
            number_of_snapshots = len(vm_summary['snapshots'])
            snapshot_id = vm_summary['snapshots'][number_of_snapshots - 1]['id']
        else:
            self.log("vsphere_instant_recovery: Converting the provided date/time into UTC.")
            snapshot_date_time = self._date_time_conversion(date, time)

            current_snapshots = {}
            for snapshot in vm_summary['snapshots']:
                current_snapshots[snapshot['id']] = snapshot['date']

            self.log("vsphere_instant_recovery: Searching for the provided snapshot.")
            for id, date_time in current_snapshots.items():
                if snapshot_date_time in date_time:
                    snapshot_id = id

        try:
            snapshot_id
        except NameError:
            raise InvalidParameterException(
                "The vSphere VM '{}' does not have a snapshot taken on {} at {}.".format(
                    vm_name, date, time))
        else:
            if host == 'current':
                host_id = vm_summary['hostId']
            else:
                host_id = self.object_id(host, 'vmware_host', timeout=timeout)

            config = {}
            config['hostId'] = host_id
            config['removeNetworkDevices'] = remove_network_devices
            config['powerOn'] = power_on
            config['disableNetwork'] = disable_network
            config['keepMacAddresses'] = keep_mac_addresses
            config['preserveMoid'] = preserve_moid

            self.log("vsphere_instant_recovery: Instantly Recovering the snapshot taken on {} at {} for vSphere VM '{}'.".format(
                date,
                time,
                vm_name))

            return self.post('v1', '/vmware/vm/snapshot/{}/instant_recover'.format(snapshot_id), config, timeout)

    def _date_time_conversion(self, date, time, timeout=30):
        """All date values returned by the Rubrik API are stored in Coordinated Universal Time (UTC)
        and need to be converted to the timezone configured on the Rubrik cluster in order to match
        the values provided by the end user in various functions. This internal function will handle that
        conversion process.

        Arguments:
            date {str} -- A date value formated as `Month-Day-Year` (ex: 1/15/2014).
            time {str} -- A time value formated as `Hour:Minute AM/PM` (ex: 1:30 AM).

        Returns:
            str -- A combined date/time value formated as `Year-Month-DayTHour:Minute` where Hour:Minute is on the 24-hour clock (ex : 2014-1-15T01:30).
        """

        from datetime import datetime
        import pytz

        # Validate the Date formating
        try:
            snapshot_date = datetime.strptime(date, '%m-%d-%Y')
        except ValueError:
            raise InvalidParameterException(
                "The date argument '{}' must be formatd as 'Month-Date-Year' (ex: 8-9-2018).".format(date))
<<<<<<< HEAD
=======

>>>>>>> 03e465b6
        # Validate the Time formating
        try:
            snapshot_time = datetime.strptime(time, '%I:%M %p')
        except ValueError:
            raise InvalidParameterException(
                "The time argument '{}' must be formatd as 'Hour:Minute AM/PM' (ex: 2:57 AM).".format(time))

        self.log("_date_time_conversion: Getting the Rubrik cluster timezone.")
        cluster_summary = self.get('v1', '/cluster/me', timeout=timeout)
        cluster_timezone = cluster_summary['timezone']['timezone']

        self.log("_date_time_conversion: Converting the provided time to the 24-hour clock.")
        snapshot_time_24_hour_clock = datetime.strftime(snapshot_time, "%H:%M")

        self.log("_date_time_conversion: Creating a combined date/time variable.")
        snapshot_datetime = datetime.strptime('{} {}'.format(
            date, snapshot_time_24_hour_clock), '%m-%d-%Y %H:%M')

        # Add Timezone to snapshot_datetime Variable
        timezone = pytz.timezone(cluster_timezone)
        snapshot_datetime = timezone.localize(snapshot_datetime)

        self.log("_date_time_conversion: Converting the time to UTC.\n")
        utc_timezone = pytz.UTC
        snapshot_datetime = snapshot_datetime.astimezone(utc_timezone)

        return snapshot_datetime.strftime('%Y-%m-%dT%H:%M')

    def pause_snapshots(self, object_name, object_type, timeout=180):
        """Pause all snapshot activity for the provided object.

        Arguments:
            object_name {str} -- The name of the Rubrik object to pause snapshots for.
            object_type {str} -- The Rubrik object type you wish to pause snaphots on. (choices: {vmware})

        Keyword Arguments:
            timeout {int} -- The number of seconds to wait to establish a connection the Rubrik cluster. (default: {180})

        Returns:
            str -- No change required. The '`object_type`' '`object_name`' is already paused.
            dict -- The full API response for `PATCH /v1/vmware/vm/{vm_id}`.
        """

        valid_object_type = ['vmware']

        if object_type not in valid_object_type:
            raise InvalidParameterException("The pause_snapshots() object_type argument must be one of the following: {}.".format(
                valid_object_type))

        if object_type == 'vmware':

            self.log("pause_snapshots: Searching the Rubrik cluster for the vSphere VM '{}'.".format(object_name))
            vm_id = self.object_id(object_name, object_type, timeout=timeout)

            self.log("pause_snapshots: Determing the current pause state of the vSphere VM '{}'.".format(object_name))
            api_request = self.get('v1', '/vmware/vm/{}'.format(vm_id), timeout=timeout)

            if api_request['blackoutWindowStatus']['isSnappableBlackoutActive']:
                return "No change required. The {} VM '{}' is already paused.".format(object_type, object_name)
            else:
                self.log("pause_snapshots: Pausing Snaphots for the vSphere VM '{}'.".format(object_name))
                config = {}
                config['isVmPaused'] = True

                return self.patch('v1', '/vmware/vm/{}'.format(vm_id), config, timeout)

    def resume_snapshots(self, object_name, object_type, timeout=180):
        """Resume all snapshot activity for the provided object.

        Arguments:
            object_name {str} -- The name of the Rubrik object to resume snapshots for.
            object_type {str} -- The Rubrik object type you wish to resume snaphots on. (choices: {vmware})

        Keyword Arguments:
            timeout {int} -- The number of seconds to wait to establish a connection the Rubrik cluster. (default: {180})

        Returns:
            str -- No change required. The 'object_type' object 'object_name' is currently not paused.
            dict -- The full response for `PATCH /v1/vmware/vm/{vm_id}`.
        """

        valid_object_type = ['vmware']

        if object_type not in valid_object_type:
            raise InvalidParameterException("The resume_snapshots() object_type argument must be one of the following: {}.".format(
                valid_object_type))

        if object_type == 'vmware':

            self.log("resume_snapshots: Searching the Rubrik cluster for the vSphere VM '{}'.".format(object_name))
            vm_id = self.object_id(object_name, object_type, timeout=timeout)

            self.log("resume_snapshots: Determing the current pause state of the vSphere VM '{}'.".format(object_name))
            api_request = self.get('v1', '/vmware/vm/{}'.format(vm_id), timeout=timeout)

            if not api_request['blackoutWindowStatus']['isSnappableBlackoutActive']:
                return "No change required. The '{}' object '{}' is currently not paused.".format(
                    object_type, object_name)
            else:
                self.log("resume_snapshots: Resuming Snaphots for the vSphere VM '{}'.".format(object_name))
                config = {}
                config['isVmPaused'] = False

                return self.patch('v1', '/vmware/vm/{}'.format(vm_id), config, timeout)

    def begin_managed_volume_snapshot(self, name, timeout=30):
        """Open a managed volume for writes. All writes to the managed volume until the snapshot is ended will be part of its snapshot.

        Arguments:
            name {str} -- The name of the Managed Volume to begin the snapshot on.

        Keyword Arguments:
            timeout {int} -- The number of seconds to wait to establish a connection the Rubrik cluster. (default: {30})

        Returns:
            str -- No change required. The Managed Volume '`name`' is already assigned in a writeable state.
            dict -- The full API response for `POST /managed_volume/{id}/begin_snapshot`.
        """

        self.log("begin_managed_volume_snapshot: Searching the Rubrik cluster for the Managed Volume '{}'.".format(name))
        managed_volume_id = self.object_id(name, 'managed_volume', timeout=timeout)

        self.log("begin_managed_volume_snapshot: Determing the state of the Managed Volume '{}'.".format(name))
        managed_volume_summary = self.get('internal', '/managed_volume/{}'.format(managed_volume_id), timeout=timeout)

        if not managed_volume_summary['isWritable']:
            self.log("begin_managed_volume_snapshot: Setting the Managed Volume '{}' to a writeable state.".format(name))
            return self.post('internal', '/managed_volume/{}/begin_snapshot'.format(managed_volume_id),
                             config={}, timeout=timeout)
        else:
            return "No change required. The Managed Volume '{}' is already assigned in a writeable state.".format(name)

    def end_managed_volume_snapshot(self, name, sla_name='current', timeout=30):
        """Close a managed volume for writes. A snapshot will be created containing all writes since the last begin snapshot call.

        Arguments:
            name {str} -- The name of the Managed Volume to end snapshots on.

        Keyword Arguments:
            sla_name {str} -- The SLA Domain name you want to assign the snapshot to. By default, the currently assigned SLA Domain will be used. (default: {'current'})
            timeout {int} -- The number of seconds to wait to establish a connection the Rubrik cluster. (default: {30})

        Returns:
            str -- No change required. The Managed Volume `name` is already assigned in a read only state.
            dict -- The full API response for `POST /managed_volume/{id}/end_snapshot`.
        """

        self.log("end_managed_volume_snapshot: Searching the Rubrik cluster for the Managed Volume '{}'.".format(name))
        managed_volume_id = self.object_id(name, 'managed_volume', timeout=timeout)

        self.log("end_managed_volume_snapshot: Determing the state of the Managed Volume '{}'.".format(name))
        managed_volume_summary = self.get("internal", "/managed_volume/{}".format(managed_volume_id), timeout=timeout)

        if not managed_volume_summary['isWritable']:
            return "No change required. The Managed Volume 'name' is already assigned in a read only state."

        if sla_name == 'current':
            self.log(
                "end_managed_volume_snapshot: Searching the Rubrik cluster for the SLA Domain assigned to the Managed Volume '{}'.".format(name))
            if managed_volume_summary['slaAssignment'] == 'Unassigned' or managed_volume_summary['effectiveSlaDomainId'] == 'UNPROTECTED':
                raise InvalidParameterException(
                    "The Managed Volume '{}' does not have a SLA assigned currently assigned. You must populate the sla_name argument.".format(name))
            config = {}
        else:
            self.log("end_managed_volume_snapshot: Searching the Rubrik cluster for the SLA Domain '{}'.".format(sla_name))
            sla_id = self.object_id(sla_name, 'sla', timeout=timeout)

            config = {}
            config['retentionConfig'] = {}
            config['retentionConfig']['slaId'] = sla_id

        return self.post("internal", "/managed_volume/{}/end_snapshot".format(managed_volume_id), config, timeout)

    def get_sla_objects(self, sla, object_type, timeout=15):
        """Retrieve the name and ID of a specific object type.

        Arguments:
            sla {str} -- The name of the SLA Domain you wish to search.
            object_type {str} -- The object type you wish to search the SLA for. (choices: {vmware})

        Keyword Arguments:
            timeout {int} -- The number of seconds to wait to establish a connection the Rubrik cluster. (default: {15})

        Returns:
            dict -- The `name:id` of each object in the provided SLA Domain.
        """

        valid_object_type = ['vmware']

        if object_type not in valid_object_type:
<<<<<<< HEAD
            raise InvalidParameterException(
                "The get_sla_object() object_type argument must be one of the following: {}.".format(valid_object_type))
=======
            raise InvalidParameterException("The get_sla_object() object_type argument must be one of the following: {}.".format(
                valid_object_type))
>>>>>>> 03e465b6

        if object_type == 'vmware':

            sla_id = self.object_id(sla, "sla", timeout=timeout)

            all_vms_in_sla = self.get(
                "v1",
                "/vmware/vm?effective_sla_domain_id={}&is_relic=false".format(sla_id),
                timeout=timeout)

            vm_name_id = {}
            for vm in all_vms_in_sla["data"]:
                vm_name_id[vm["name"]] = vm["id"]

            if bool(vm_name_id) is False:
                raise InvalidParameterException(
                    "The SLA '{}' is currently not protecting any {} objects.".format(
                        sla, object_type))

            return vm_name_id<|MERGE_RESOLUTION|>--- conflicted
+++ resolved
@@ -49,22 +49,14 @@
         valid_host_os_type = ['Linux', 'Windows']
 
         if object_type not in valid_object_type:
-<<<<<<< HEAD
             raise InvalidParameterException("The on_demand_snapshot() `object_type` argument must be one of the following: {}.".format(
-=======
-            raise InvalidParameterException("The on_demand_snapshot() object_type argument must be one of the following: {}.".format(
->>>>>>> 03e465b6
                 valid_object_type))
 
         if host_os is not None:
             if host_os not in valid_host_os_type:
-<<<<<<< HEAD
                 raise InvalidParameterException("The on_demand_snapshot() `host_os` argument must be one of the following: {}.".format(
                     valid_host_os_type))
-=======
-                raise InvalidParameterException("The on_demand_snapshot() host_os argument must be one of the following: {}.".format(
-                    valid_object_type))
->>>>>>> 03e465b6
+
 
         if object_type == 'vmware':
             self.log("on_demand_snapshot: Searching the Rubrik cluster for the vSphere VM '{}'.".format(object_name))
@@ -199,17 +191,10 @@
         elif object_type == 'physical_host':
             if host_os is None:
                 raise InvalidParameterException(
-<<<<<<< HEAD
                     "The on_demand_snapshot() `host_os` argument must be populated when taking a Physical host snapshot.")
             elif fileset is None:
                 raise InvalidParameterException(
                     "The on_demand_snapshot() `fileset` argument must be populated when taking a Physical host snapshot.")
-=======
-                    "The on_demand_snapshot() host_os argument must be populated when taking a Physical host snapshot.")
-            elif fileset is None:
-                raise InvalidParameterException(
-                    "The on_demand_snapshot() fileset argument must be populated when taking a Physical host snapshot.")
->>>>>>> 03e465b6
 
             self.log("on_demand_snapshot: Searching the Rubrik cluster for the Physical Host '{}'.".format(object_name))
             host_id = self.object_id(object_name, object_type, timeout=timeout)
@@ -265,11 +250,7 @@
             'fileset_template',
             'managed_volume',
             'mssql_db',
-<<<<<<< HEAD
             'mssql_instance',
-=======
-            'mssql_instance'
->>>>>>> 03e465b6
             'vcenter',
             'ahv',
             'aws_native']
@@ -278,35 +259,11 @@
             raise InvalidParameterException("The object_id() object_type argument must be one of the following: {}.".format(
                 valid_object_type))
 
-<<<<<<< HEAD
         if object_type == 'fileset_template':
-=======
-        if object_type == 'vmware':
-            object_summary_api_version = 'v1'
-            object_summary_api_endpoint = '/vmware/vm?primary_cluster_id=local&is_relic=false&name={}'.format(
-                object_name)
-        elif object_type == 'sla':
-            if object_name.upper() == "FOREVER" or object_name.upper() == "UNPROTECTED":
-                return "UNPROTECTED"
-            object_summary_api_version = 'v1'
-            object_summary_api_endpoint = '/sla_domain?primary_cluster_id=local&name={}'.format(
-                object_name)
-        elif object_type == 'vmware_host':
-            object_summary_api_version = 'v1'
-            object_summary_api_endpoint = '/vmware/host?primary_cluster_id=local'
-        elif object_type == 'physical_host':
-            object_summary_api_version = 'v1'
-            if self.minimum_installed_cdm_version(5.0, timeout) is True:
-                object_summary_api_endpoint = '/host?primary_cluster_id=local&name={}'.format(object_name)
-            else:
-                object_summary_api_endpoint = '/host?primary_cluster_id=local&hostname={}'.format(object_name)
-        elif object_type == 'fileset_template':
->>>>>>> 03e465b6
             if host_os is None:
                 raise InvalidParameterException("You must provide the Fileset Tempalte OS type.")
             elif host_os not in ['Linux', 'Windows']:
                 raise InvalidParameterException("The host_os must be either 'Linux' or 'Windows'.")
-<<<<<<< HEAD
 
         if object_type == 'sla':
             if object_name.upper() == "FOREVER" or object_name.upper() == "UNPROTECTED":
@@ -371,37 +328,6 @@
             api_call[object_type]["api_version"],
             api_call[object_type]["api_endpoint"],
             timeout=timeout)
-=======
-            object_summary_api_version = 'v1'
-            object_summary_api_endpoint = '/fileset_template?primary_cluster_id=local&operating_system_type={}&name={}'.format(
-                host_os, object_name)
-        elif object_type == 'managed_volume':
-            object_summary_api_version = 'internal'
-            object_summary_api_endpoint = '/managed_volume?is_relic=false&primary_cluster_id=local&name={}'.format(
-                object_name)
-        elif object_type == 'ahv':
-            object_summary_api_version = 'internal'
-            object_summary_api_endpoint = '/nutanix/vm?primary_cluster_id=local&is_relic=false&name={}'.format(
-                object_name)
-        elif object_type == 'mssql_db':
-            object_summary_api_version = 'v1'
-            object_summary_api_endpoint = '/mssql/db?primary_cluster_id=local&is_relic=false&instance_id={}'.format(
-                object_name)
-        elif object_type == 'mssql_instance':
-            object_summary_api_version = 'v1'
-            object_summary_api_endpoint = '/mssql/instance?primary_cluster_id=local&root_id={}'.format(
-                object_name)
-        elif object_type == 'aws_native':
-            object_summary_api_version = 'internal'
-            object_summary_api_endpoint = '/aws/account?name={}'.format(
-                object_name)
-        elif object_type == 'vcenter':
-            object_summary_api_version = 'v1'
-            object_summary_api_endpoint = '/vmware/vcenter'
-
-        self.log("object_id: Getting the object id for the {} object '{}'.".format(object_type, object_name))
-        api_request = self.get(object_summary_api_version, object_summary_api_endpoint, timeout=timeout)
->>>>>>> 03e465b6
 
         if api_request['total'] == 0:
             raise InvalidParameterException("The {} object '{}' was not found on the Rubrik cluster.".format(
@@ -410,22 +336,9 @@
             object_ids = []
             # Define the "object name" to search for
             if object_type == 'physical_host':
-<<<<<<< HEAD
                 name_value = filter_field_name
             else:
                 name_value = 'name'
-=======
-                if self.minimum_installed_cdm_version(5.0, timeout):
-                    name_value = 'name'
-                else:
-                    name_value = 'hostname'
-
-                for item in api_request['data']:
-                    if item[name_value] == object_name:
-                        object_ids.append(item['id'])
-
-            name_value = 'name'
->>>>>>> 03e465b6
 
             for item in api_request['data']:
                 if item[name_value] == object_name:
@@ -433,29 +346,15 @@
 
             if len(object_ids) > 1:
                 raise InvalidParameterException(
-<<<<<<< HEAD
                     "Multiple {} objects named '{}' were found on the Rubrik cluster. Unable to return a specific object id.".format(object_type, object_name))
             elif len(object_ids) == 0:
                 raise InvalidParameterException(
                     "The {} object '{}' was not found on the Rubrik cluster.".format(object_type, object_name))
-=======
-                    "Multiple {} objects named '{}' were found on the Rubrik cluster. Unable to return a specific object id.".format(
-                        object_type, object_name))
-            elif len(object_ids) == 0:
-                raise InvalidParameterException(
-                    "The {} object '{}' was not found on the Rubrik cluster.".format(
-                        object_type, object_name))
->>>>>>> 03e465b6
             else:
                 return object_ids[0]
 
             raise InvalidParameterException(
-<<<<<<< HEAD
                 "The {} object '{}' was not found on the Rubrik cluster.".format(object_type, object_name))
-=======
-                "The {} object '{}' was not found on the Rubrik cluster.".format(
-                    object_type, object_name))
->>>>>>> 03e465b6
 
     def assign_sla(self, object_name, sla_name, object_type, timeout=30):
         """Assign a Rubrik object to an SLA Domain.
@@ -529,12 +428,7 @@
         """
 
         if isinstance(remove_network_devices, bool) is False:
-<<<<<<< HEAD
             raise InvalidParameterException("The 'remove_network_devices' argument must be True or False.")
-=======
-            raise InvalidParameterException(
-                "The 'remove_network_devices' argument must be True or False.")
->>>>>>> 03e465b6
         elif isinstance(power_on, bool) is False:
             raise InvalidParameterException("The 'power_on' argument must be True or False.")
         elif date != 'latest' and time == 'latest' or date == 'latest' and time != 'latest':
@@ -567,14 +461,8 @@
         try:
             snapshot_id
         except NameError:
-<<<<<<< HEAD
             raise InvalidParameterException("The vSphere VM '{}' does not have a snapshot taken on {} at {}.".format(
                 vm_name, date, time))
-=======
-            raise InvalidParameterException(
-                "The vSphere VM '{}' does not have a snapshot taken on {} at {}.".format(
-                    vm_name, date, time))
->>>>>>> 03e465b6
         else:
             if host == 'current':
                 host_id = vm_summary['hostId']
@@ -617,23 +505,13 @@
         """
 
         if isinstance(remove_network_devices, bool) is False:
-<<<<<<< HEAD
             raise InvalidParameterException("The 'remove_network_devices' argument must be True or False.")
-=======
-            raise InvalidParameterException(
-                "The 'remove_network_devices' argument must be True or False.")
->>>>>>> 03e465b6
         elif isinstance(power_on, bool) is False:
             raise InvalidParameterException("The 'power_on' argument must be True or False.")
         elif isinstance(disable_network, bool) is False:
             raise InvalidParameterException("The 'disable_network' argument must be True or False.")
         elif isinstance(keep_mac_addresses, bool) is False:
-<<<<<<< HEAD
             raise InvalidParameterException("The 'keep_mac_addresses' argument must be True or False.")
-=======
-            raise InvalidParameterException(
-                "The 'keep_mac_addresses' argument must be True or False.")
->>>>>>> 03e465b6
         elif isinstance(preserve_moid, bool) is False:
             raise InvalidParameterException("The 'preserve_moid' argument must be True or False.")
         elif date != 'latest' and time == 'latest' or date == 'latest' and time != 'latest':
@@ -712,10 +590,6 @@
         except ValueError:
             raise InvalidParameterException(
                 "The date argument '{}' must be formatd as 'Month-Date-Year' (ex: 8-9-2018).".format(date))
-<<<<<<< HEAD
-=======
-
->>>>>>> 03e465b6
         # Validate the Time formating
         try:
             snapshot_time = datetime.strptime(time, '%I:%M %p')
@@ -906,13 +780,8 @@
         valid_object_type = ['vmware']
 
         if object_type not in valid_object_type:
-<<<<<<< HEAD
             raise InvalidParameterException(
                 "The get_sla_object() object_type argument must be one of the following: {}.".format(valid_object_type))
-=======
-            raise InvalidParameterException("The get_sla_object() object_type argument must be one of the following: {}.".format(
-                valid_object_type))
->>>>>>> 03e465b6
 
         if object_type == 'vmware':
 
