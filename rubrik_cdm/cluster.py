--- conflicted
+++ resolved
@@ -38,20 +38,6 @@
         return self.get('v1', '/cluster/me/version', timeout=timeout)['version']
 
     def minimum_installed_cdm_version(self, cluster_version, timeout=15):
-<<<<<<< HEAD
-            """Determine if the Rubrik cluster is running the provided CDM `cluster_version` or later. If the cluster is running an earlier release
-            of CDM, `False` is returned. If the cluster is running the provided `cluster_version`, or a later release, `True` is returned.
-            Arguments:
-                cluster_version {float} -- The minimum required version of Rubrik CDM you wish ensure is running.
-            Keyword Arguments:
-                timeout {int} -- The number of seconds to wait to establish a connection the Rubrik cluster before returning a timeout error. (default: {15})
-            """
-
-            if float(self.cluster_version(timeout)[:3]) < float(cluster_version):
-                return False
-
-            return True
-=======
         """Determine if the Rubrik cluster is running the provided CDM `cluster_version` or later. If the cluster is running an earlier release
         of CDM, `False` is returned. If the cluster is running the provided `cluster_version`, or a later release, `True` is returned.
 
@@ -66,7 +52,6 @@
             return False
 
         return True
->>>>>>> 46aeb3ea
 
     def cluster_node_ip(self, timeout=15):
         """Retrive the IP Address for each node in the Rubrik cluster.
