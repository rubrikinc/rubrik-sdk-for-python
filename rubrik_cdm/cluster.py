# Copyright 2018 Rubrik, Inc.
#
#  Permission is hereby granted, free of charge, to any person obtaining a copy
#  of this software and associated documentation files (the "Software"), to
#  deal in the Software without restriction, including without limitation the
#  rights to use, copy, modify, merge, publish, distribute, sublicense, and/or
#  sell copies of the Software, and to permit persons to whom the Software is
#  furnished to do so, subject to the following conditions:
#
#  The above copyright notice and this permission notice shall be included in
#  all copies or substantial portions of the Software.
#
#  THE SOFTWARE IS PROVIDED "AS IS", WITHOUT WARRANTY OF ANY KIND, EXPRESS OR
#  IMPLIED, INCLUDING BUT NOT LIMITED TO THE WARRANTIES OF MERCHANTABILITY,
#  FITNESS FOR A PARTICULAR PURPOSE AND NONINFRINGEMENT. IN NO EVENT SHALL THE
#  AUTHORS OR COPYRIGHT HOLDERS BE LIABLE FOR ANY CLAIM, DAMAGES OR OTHER
#  LIABILITY, WHETHER IN AN ACTION OF CONTRACT, TORT OR OTHERWISE, ARISING
#  FROM, OUT OF OR IN CONNECTION WITH THE SOFTWARE OR THE USE OR OTHER
#  DEALINGS IN THE SOFTWARE.

"""
This module contains the Rubrik SDK Cluster class.
"""

from .api import Api
from .exceptions import InvalidParameterException, CDMVersionException, InvalidTypeException


class Cluster(Api):
    """This class contains methods related to the management of the Rubrik cluster itself.
    """

    def configure_cluster_location(self, location, timeout=15):
        """Configure cluster geolocation. Overwrites previously set value if different.

        Arguments:
            location {str} -- Geolocation of the cluster.

        Keyword Arguments:
            timeout {int} -- The number of seconds to wait to establish a connection the Rubrik cluster before returning a timeout error. (default: {15})

        Returns:
            str -- If already configured with the same, the location is returned
            dict -- The full API response from `PATCH /cluster/me`.
        """

        if not isinstance(location, str):
            raise InvalidParameterException(
                'The configure_cluster_location() function requires the location to be specified as string.')

        self.log("configure_cluster_location: Determing the current cluster location.")

        cluster_summary = self.get("v1", "/cluster/me", timeout=timeout)

        if cluster_summary["geolocation"]["address"] == location:
            return "No change required. The Rubrik cluster is already configured with '{}' as its location.".format(
                location)

        config = {}
        config["geolocation"] = {}
        config["geolocation"]["address"] = location

        self.log("configure_cluster_location: Configuring the Rubrik cluster location.")

        return self.patch("v1", "/cluster/me", config, timeout)

    def configure_replication_private(self, username, password, target_ip, ca_certificate=None, timeout=30):
        """Configure replication partner as specified by user using PRIVATE NETWORK (direct connection).

        Arguments:
            username {str} -- Username for the TARGET cluster
            password {str} -- Password for the TARGET cluster
            target_ip {str} -- Address of one of the nodes of the TARGET cluster

        Keyword Arguments:
            ca_certificate {str} -- CA certificiate used to perform TLS certificate validation (default: {None})
            timeout {int} -- The number of seconds to wait to establish a connection the Rubrik cluster before returning a timeout error. (default: {30})

        Returns:
            dict -- The full API response from `POST /internal/replication/target`.
        """

        config = {}

        config['replicationSetup'] = 'Private Network'
        config['targetClusterAddress'] = target_ip
        config['username'] = username
        config['password'] = password

        if ca_certificate is not None:
            config["caCerts"] = ca_certificate

        self.log("configure_replication: Adding cluster '{}' as private network replication target.".format(target_ip))

        return self.post("internal", "/replication/target", config, timeout)

    def configure_replication_nat(self, username, password, source_gateway,
                                  target_gateway, ca_certificate=None, timeout=30):
        """Configure replication partner as specified by user using NAT gateways.

        Arguments:
            username {str} -- Username for the TARGET cluster
            password {str} -- Password for the TARGET cluster
            source_gateway {list} -- Specification of source NAT gateway specified as [str IP, [list of portnumber(s)]]
            target_gateway {list} -- Specification of source NAT gateway specified as [str IP, [list of portnumber(s)]]

        Keyword Arguments:
            ca_certificate {str} -- CA certificiate used to perform TLS certificate validation (default: {None})
            timeout {int} -- The number of seconds to wait to establish a connection the Rubrik cluster before returning a timeout error. (default: {30})

        Returns:
            dict -- The full API response from `POST /internal/replication/target`.
        """

        config = {}

        # Source/Target gateway need to be specified as [str IP, [list of portnumber(s)]]
        source_check = isinstance(
            source_gateway,
            list) and len(source_gateway) == 2 and isinstance(
            source_gateway[1],
            list) and len(
            source_gateway[1]) > 0
        target_check = isinstance(
            target_gateway,
            list) and len(target_gateway) == 2 and isinstance(
            target_gateway[1],
            list) and len(
            target_gateway[1]) > 0

        if not source_check or not target_check:
            raise InvalidParameterException(
                'The configure_replication() source and target gateways need to be defined as: ["IP STRING", [LIST OF PORT NUMBER(S)]].')

        config['targetGateway'] = {}
        config['sourceGateway'] = {}

        config['replicationSetup'] = 'NAT'
        config['sourceGateway']['address'] = source_gateway[0]
        config['sourceGateway']['ports'] = source_gateway[1]
        config['targetGateway']['address'] = target_gateway[0]
        config['targetGateway']['ports'] = target_gateway[1]
        config['username'] = username
        config['password'] = password

        if ca_certificate is not None:
            config["caCerts"] = ca_certificate

        self.log("configure_replication: Adding cluster behind '{}' as NAT replication target.".format(tgt_gateway))

        return self.post("internal", "/replication/target", config, timeout)

    def cluster_version(self, timeout=15):
        """Retrieves the software version of the Rubrik cluster.

        Keyword Arguments:
            timeout {int} -- The number of seconds to wait to establish a connection the Rubrik cluster before returning a timeout error. (default: {15})

        Returns:
            str -- The version of CDM installed on the Rubrik cluster.
        """

        self.log('cluster_version: Getting the software version of the Rubrik cluster.')

        return self.get('v1', '/cluster/me/version', timeout=timeout)['version']

    def minimum_installed_cdm_version(self, cluster_version, timeout=15):
        """Determine if the Rubrik cluster is running the provided CDM `cluster_version` or later. If the cluster is running an earlier release
        of CDM, `False` is returned. If the cluster is running the provided `cluster_version`, or a later release, `True` is returned.

        Arguments:
            cluster_version {float} -- The minimum required version of Rubrik CDM you wish ensure is running.

        Keyword Arguments:
            timeout {int} -- The number of seconds to wait to establish a connection the Rubrik cluster before returning a timeout error. (default: {15})
        """

        if float(self.cluster_version(timeout)[:3]) < float(cluster_version):
            return False

        return True

    def cluster_node_ip(self, timeout=15):
        """Retrieve the IP Address for each node in the Rubrik cluster.

        Keyword Arguments:
            timeout {int} -- The number of seconds to wait to establish a connection the Rubrik cluster before returning a timeout error. (default: {15})

        Returns:
            list -- A list that contains the IP Address for each node in the Rubrik cluster.
        """

        self.log('cluster_node_ip: Generating a list of all Cluster Node IPs.')
        api_request = self.get('internal', '/cluster/me/node', timeout=timeout)

        node_ip_list = []

        for node in api_request['data']:
            node_ip_list.append(node["ipAddress"])

        return node_ip_list

    def cluster_node_name(self, timeout=15):
        """Retrieve the name of each node in the Rubrik cluster.

        Keyword Arguments:
            timeout {int} -- The number of seconds to wait to establish a connection the Rubrik cluster before returning a timeout error. (default: {15})

        Returns:
            list -- A list that contains the name of each node in the Rubrik cluster.
        """

        self.log('cluster_node_ip: Generating a list of all Cluster')
        api_request = self.get('internal', '/cluster/me/node', timeout=timeout)

        node_ip_name = []

        for node in api_request['data']:
            node_ip_name.append(node["id"])

        return node_ip_name

    def end_user_authorization(self, object_name, end_user, object_type='vmware', timeout=15):
        """Grant an End User authorization to the provided object.

        Arguments:
            object_name {str} -- The name of the object you wish to grant the `end_user` authorization to.
            end_user {str} -- The name of the end user you wish to grant authorization to.

        Keyword Arguments:
            object_type {str} -- The Rubrik object type you wish to backup. (default: {vmware}) (choices: {vmware})
            timeout {int} -- The number of seconds to wait to establish a connection the Rubrik cluster before returning a timeout error. (default: {15})

        Returns:
            str -- No change required. The End User "`end_user`" is already authorized to interact with the "`object_name`" VM.
            dict -- The full API response from `POST /internal/authorization/role/end_user`.
        """

        valid_object_type = ['vmware']

        if object_type not in valid_object_type:
            raise InvalidParameterException("The end_user_authorization() object_type argument must be one of the following: {}.".format(
                valid_object_type))

        self.log("end_user_authorization: Searching the Rubrik cluster for the vSphere VM '{}'.".format(
            object_name))
        vm_id = self.object_id(object_name, object_type, timeout=timeout)

        self.log(
            "end_user_authorization: Searching the Rubrik cluster for the End User '{}'.".format(end_user))
        user = self.get(
            'internal', '/user?username={}'.format(end_user), timeout=timeout)

        if not user:
            raise InvalidParameterException(
                'The Rubrik cluster does not contain a End User account named "{}".'.format(end_user))
        else:
            user_id = user[0]['id']

        self.log(
            "end_user_authorization: Searching the Rubrik cluster for the End User '{}' authorizations.".format(end_user))
        user_authorization = self.get(
            'internal', '/authorization/role/end_user?principals={}'.format(user_id), timeout=timeout)

        authorized_objects = user_authorization['data'][0]['privileges']['restore']

        if vm_id in authorized_objects:
            return 'No change required. The End User "{}" is already authorized to interact with the "{}" VM.'.format(
                end_user, object_name)
        else:
            config = {}
            config['principals'] = [user_id]
            config['privileges'] = {"restore": [vm_id]}

            return self.post(
                'internal',
                '/authorization/role/end_user',
                config,
                timeout=timeout)

    def add_vcenter(self, vcenter_ip, vcenter_username, vcenter_password, vm_linking=True, ca_certificate=None, timeout=30):  # pylint: ignore
        """Add a new vCenter to the Rubrik cluster.

        Arguments:
            vcenter_ip {str} -- The IP address or FQDN of the vCenter you wish to add.
            vcenter_username {str} -- The vCenter username used for authentication.
            vcenter_password {str} -- The vCenter password used for authentication.

        Keyword Arguments:
            vm_linking {bool} -- Automatically link discovered virtual machines (i.e VM Linking). (default: {True})
            ca_certificate {str} -- CA certificiate used to perform TLS certificate validation (default: {None})
            timeout {int} -- The number of seconds to wait to establish a connection the Rubrik cluster before returning a timeout error. (default: {30})

        Returns:
            str -- No change required. The vCenter '`vcenter_ip`' has already been added to the Rubrik cluster.
            tuple -- The full API response for `POST /v1/vmware/vcenter` and the job status URL which can be used to monitor progress of the adding the vCenter to the Rubrik cluster. (api_response, job_status_url)
        """

        self.log("add_vcenter: Searching the Rubrik cluster for the vCenter '{}'.".format(vcenter_ip))
        current_vcenter = self.get("v1", "/vmware/vcenter?primary_cluster_id=local", timeout=timeout)

        for vcenter in current_vcenter["data"]:
            if vcenter["hostname"] == vcenter_ip:
                return "No change required. The vCenter '{}' has already been added to the Rubrik cluster.".format(
                    vcenter_ip)

        config = {}
        config["hostname"] = vcenter_ip
        config["username"] = vcenter_username
        config["password"] = vcenter_password
        if vm_linking:
            config["conflictResolutionAuthz"] = "AllowAutoConflictResolution"
        elif vm_linking is False:
            config["conflictResolutionAuthz"] = "NoConflictResolution"
        if ca_certificate is not None:
            config["caCerts"] = ca_certificate

        self.log("add_vcenter: Adding vCenter '{}' to the Rubrik cluster.".format(vcenter_ip))
        add_vcenter = self.post("v1", "/vmware/vcenter", config, timeout)

        return add_vcenter, add_vcenter['links'][0]['href']

    def configure_timezone(self, timezone, timeout=15):
        """Configure the Rubrik cluster timezone.

        Arguments:
            timezone {str} -- The timezone you wish the Rubrik cluster to use. (choices: {America/Anchorage, America/Araguaina, America/Barbados, America/Chicago, America/Denver, America/Los_Angeles, America/Mexico_City, America/New_York, America/Noronha, America/Phoenix, America/Toronto, America/Vancouver, Asia/Bangkok, Asia/Dhaka, Asia/Dubai, Asia/Hong_Kong, Asia/Karachi, Asia/Kathmandu, Asia/Kolkata, Asia/Magadan, Asia/Singapore, Asia/Tokyo, Atlantic/Cape_Verde, Australia/Perth, Australia/Sydney, Europe/Amsterdam, Europe/Athens, Europe/London, Europe/Moscow, Pacific/Auckland, Pacific/Honolulu, Pacific/Midway, UTC})

        Keyword Arguments:
            timeout {int} -- The number of seconds to wait to establish a connection the Rubrik cluster before returning a timeout error. (default: {15})

        Returns:
            str -- No change required. The Rubrik cluster is already configured with '`timezone`' as it's timezone.
            dict -- The full API response for `PATCH /v1//cluster/me'`
        """

        valid_timezones = [
            'America/Anchorage',
            'America/Araguaina',
            'America/Barbados',
            'America/Chicago',
            'America/Denver',
            'America/Los_Angeles',
            'America/Mexico_City',
            'America/New_York',
            'America/Noronha',
            'America/Phoenix',
            'America/Toronto',
            'America/Vancouver',
            'Asia/Bangkok',
            'Asia/Dhaka',
            'Asia/Dubai',
            'Asia/Hong_Kong',
            'Asia/Karachi',
            'Asia/Kathmandu',
            'Asia/Kolkata',
            'Asia/Magadan',
            'Asia/Singapore',
            'Asia/Tokyo',
            'Atlantic/Cape_Verde',
            'Australia/Perth',
            'Australia/Sydney',
            'Europe/Amsterdam',
            'Europe/Athens',
            'Europe/London',
            'Europe/Moscow',
            'Pacific/Auckland',
            'Pacific/Honolulu',
            'Pacific/Midway',
            'UTC']

        if timezone not in valid_timezones:
            raise InvalidParameterException("The timezone argument must be one of the following: {}.".format(
                valid_timezones))

        self.log("cluster_timezone: Determing the current cluster timezone")
        cluster_summary = self.get("v1", "/cluster/me", timeout=timeout)

        if cluster_summary["timezone"]["timezone"] == timezone:
            return "No change required. The Rubrik cluster is already configured with '{}' as its timezone.".format(
                timezone)

        config = {}
        config["timezone"] = {}
        config["timezone"]["timezone"] = timezone

        self.log("cluster_timezone: Configuring the Rubrik cluster timezone")
        return self.patch("v1", "/cluster/me", config, timeout)

    def configure_ntp(self, ntp_server, timeout=15):
        """Configure connection information for the NTP servers used by the Rubrik cluster for time synchronization.

        Arguments:
            ntp_server {list} -- A list of the NTP server(s) you wish to configure the Rubrik cluster to use.

        Keyword Arguments:
            timeout {int} -- The number of seconds to wait to establish a connection the Rubrik cluster before returning a timeout error. (default: {15})

        Returns:
            str -- No change required. The NTP server(s) `ntp_server` has already been added to the Rubrik cluster.
            dict -- {'status_code': 204}
        """

        if isinstance(ntp_server, list) is False:
            raise InvalidTypeException("The 'ntp_server' argument must be a list object.")

        self.log("cluster_ntp: Determing the current cluster NTP settings")
        cluster_ntp = self.get("internal", "/cluster/me/ntp_server", timeout=timeout)

        if sorted(cluster_ntp["data"]) == sorted(ntp_server):
            return "No change required. The NTP server(s) {} has already been added to the Rubrik cluster.".format(
                ntp_server)

        self.log(
            "cluster_ntp: Adding the NTP server(s) '{}' to the Rubrik cluster.".format(ntp_server))
        return self.post("internal", "/cluster/me/ntp_server", ntp_server, timeout)

    def configure_syslog(self, syslog_ip, protocol, port=514, timeout=15):
        """Configure the Rubrik cluster syslog settings.

        Arguments:
            syslog_ip {str} -- The IP address or hostname of the syslog server you wish to add to the Rubrik cluster.
            protocol {str} -- The protocol to use when making the connection to the syslog server. (choices: {TCP, UDP})

        Keyword Arguments:
            port {int} -- The port to use when making the connection to the syslog server. (default: {514})
            timeout {int} -- The number of seconds to wait to establish a connection the Rubrik cluster before returning a timeout error. (default: {15})

        Returns:
            str -- No change required. The Rubrik cluster is already configured to use the syslog server '`syslog_hostname`' on port '`port`' using the '`protocol`' protocol.
            dict -- The full API response for `POST /internal/syslog'`
        """

        valid_protocols = ["TCP", "UDP"]

        if protocol not in valid_protocols:
            raise InvalidParameterException("The protocol argument must be one of the following: {}.".format(
                valid_protocols))

        self.log("cluster_syslog: Getting the current cluster syslog settings")
        syslog = self.get("internal", "/syslog", timeout=timeout)

        config = {}
        config["hostname"] = syslog_ip
        config["protocol"] = protocol
        # convert to an int in case the user provides a string
        config["port"] = int(port)

        if syslog["total"] != 0:

            current_syslog_config = syslog["data"][0]
            # remove the id key from the syslog config for comparison
            del current_syslog_config["id"]

            if current_syslog_config == config:
                return "No change required. The Rubrik cluster is already configured to use the syslog server '{}' on port '{}' using the '{}' protocol.".format(
                    syslog_ip, port, protocol)

            self.log("cluster_syslog: Clearing the existing syslog configuration.")
            self.delete("internal", "/syslog/1")

        self.log("cluster_syslog: Configuring the syslog settings.")
        return self.post("internal", "/syslog", config, timeout)

    def configure_vlan(self, vlan, netmask, ips, timeout=15):
        """Configure VLANs on the Rubrik cluster.

        Arguments:
            vlan {int} -- The VLAN ID you wish to configure.
            netmask {str} -- The netmask of the VLAN ID you wish to configure.
            ips {list or dict} -- The `ips` argument can either be a list or a dictionary. The list should contain an IP, in the relevant VLAN, for each node in the cluster. These IPs will be sorted, from lowest to highest, and then automatically associated with a node name based on alphabetical order. If you would like more finite control over the assignment you can use a dict with `node_name:ip` as it's key pairs.

        Keyword Arguments:
            timeout {int} -- The number of seconds to wait to establish a connection the Rubrik cluster before returning a timeout error. (default: {15})

        Returns:
            str -- No change required. The Rubrik cluster is already configured with the provided VLAN information.
            dict -- The full API response for `POST /internal/cluster/me/vlan'`
        """

        if isinstance(ips, list):
            self.log("cluster_vlan: Generating a list of all Cluster Node IPs.")
            node_names = self.cluster_node_name()

            if len(node_names) != len(ips):
                raise InvalidParameterException("The Rubrik cluster has {} nodes but you provided {} IP addresses. There must be a 1 to 1 relationship between nodes and IPs.".format(
                    str(len(node_names)), str(len(ips))))

            node_names = sorted(node_names)
            interfaces = sorted(ips)

            node_ip_combined = {}
            for i in range(0, len(node_names)):
                node_ip_combined[node_names[i]] = interfaces[i]
        elif isinstance(ips, dict):
            node_ip_combined = ips
        else:
            raise InvalidParameterException(
                "The interfaces argument must be either a list of IPs or a dictionary with node_name:ip as the key, value pairs.")

        self.log("cluster_vlan: Getting the current VLAN configurations.")
        current_vlans = self.get("internal", "/cluster/me/vlan", timeout=timeout)
        if current_vlans["total"] != 0:
            current_vlans = current_vlans["data"][0]

        interface_node_ip = [{'node': key, 'ip': val}
                             for key, val in node_ip_combined.items()]

        config = {}
        config["vlan"] = int(vlan)
        config["netmask"] = netmask
        config["interfaces"] = interface_node_ip

        if current_vlans == config:
            return "No change required. The Rubrik cluster is already configured with the provided VLAN information."

        self.log("cluster_vlan: Configuring the VLANs.")
        return self.post("internal", "/cluster/me/vlan", config, timeout)

    def configure_dns_servers(self, server_ip, timeout=15):
        """Configure the DNS Servers on the Rubrik cluster.

        Arguments:
            server_ip {list} -- The DNS Server IPs you wish to add to the Rubrik cluster.

        Keyword Arguments:
            timeout {int} -- The number of seconds to wait to establish a connection the Rubrik cluster before returning a timeout error. (default: {15})

        Returns:
            str -- No change required. The Rubrik cluster is already configured with the provided DNS servers.
            dict -- The full API response for `POST /internal/cluster/me/dns_nameserver'`
        """

        if isinstance(server_ip, list) is False:
            raise InvalidTypeException("The 'server_ip' argument must be a list")

        self.log("cluster_dns_servers: Generating a list of DNS servers configured on the Rubrik cluster.")
        current_dns_servers = self.get("internal", "/cluster/me/dns_nameserver", timeout=timeout)

        if sorted(current_dns_servers) == sorted(server_ip):
            return "No change required. The Rubrik cluster is already configured with the provided DNS servers."

        return self.post("internal", "/cluster/me/dns_nameserver", server_ip, timeout)

    def configure_search_domain(self, search_domain, timeout=15):
        """Configure the DNS search domains on the Rubrik cluster.

        Arguments:
            search_domain {list} -- The DNS search domains you wish to add to the Rubrik cluster.

        Keyword Arguments:
            timeout {int} -- The number of seconds to wait to establish a connection the Rubrik cluster before returning a timeout error. (default: {15})

        Returns:
            str -- No change required. The Rubrik cluster is already configured with the provided DNS search domains.
            dict -- The full API response for `POST /internal/cluster/me/dns_search_domain'`
        """

        if isinstance(search_domain, list) is False:
            raise InvalidTypeException("The 'server_ip' argument must be a list")

        self.log("cluster_dns_servers: Generating a list of DNS servers configured on the Rubrik cluster.")
        current_dns_search_domains = self.get("internal", "/cluster/me/dns_search_domain", timeout=timeout)

        if sorted(current_dns_search_domains) == sorted(search_domain):
            return "No change required. The Rubrik cluster is already configured with the provided DNS Search Domains."

        return self.post("internal", "/cluster/me/dns_search_domain", search_domain, timeout)

    def configure_smtp_settings(self, hostname, port, from_email, smtp_username, smtp_password, encryption="NONE", timeout=15):  # pylint: ignore
        """The Rubrik cluster uses email to send all notifications to local Rubrik cluster user accounts that have the Admin role. To do this the Rubrik cluster transfers the email messages to an SMTP server for delivery.
        This function will configure the Rubrik cluster with account information for the SMTP server to permit the Rubrik cluster to use the SMTP server for sending outgoing email.

        Arguments:
            hostname {str} -- Hostname of the SMTP server.
            port {int} -- Incoming port on the SMTP server. Normally port 25, port 465, or port 587, depending upon the type of encryption used.
            from_email {str} --  The email address assigned to the account on the SMTP server
            smtp_username {str} -- The username assigned to the account on the SMTP server
            smtp_password {str} -- The password associated with the username

        Keyword Arguments:
            encryption {str} --  The encryption protocol that the SMTP server requires for incoming SMTP connections (default: {"NONE"}) (choices: {NONE, SSL, STARTTLS})
            timeout {int} -- The number of seconds to wait to establish a connection the Rubrik cluster before returning a timeout error. (default: {15})

        Returns:
            str -- No change required. The Rubrik cluster is already configured with the provided SMTP settings.
            dict -- The full API response for `POST /internal/smtp_instance'`
            dict -- The full API response for `PATCH /internal/smtp_instance/{id}'`
        """

        valid_encryption = ['SSL', 'STARTTLS', 'NONE']

        if encryption not in valid_encryption:
            raise InvalidParameterException("cluster_smtp_settings() encryption argument must be one of the following: {}.".format(
                valid_encryption))

        self.log("cluster_smtp_settings: Determing the current SMTP settings on the Rubrik cluster.")
        current_smtp_settings = self.get("internal", "/smtp_instance", timeout=timeout)

        config = {}
        config["smtpHostname"] = hostname
        config["smtpPort"] = int(port)
        config["smtpSecurity"] = encryption
        config["smtpUsername"] = smtp_username
        config["fromEmailId"] = from_email

        if current_smtp_settings["total"] == 0:
            config["smtpPassword"] = smtp_password
            self.log("cluster_smtp_settings: Configuring the SMTP settings.")
            return self.post("internal", "/smtp_instance", config, timeout)
        else:
            current_smtp_settings = current_smtp_settings["data"][0]
            # Save the SMTP ID in case of PATCH and then delete for comparison
            smtp_id = current_smtp_settings["id"]
            del current_smtp_settings["id"]

            if current_smtp_settings == config:
                return "No change required. The Rubrik cluster is already configured with the provided SMTP settings."

            self.log("cluster_smtp_settings: Updating the SMTP settings.")
            return self.patch("internal", "/smtp_instance/{}".format(smtp_id), config, timeout)

    def refresh_vcenter(self, vcenter_ip, wait_for_completion=True, timeout=15):
        """Refresh the metadata for the specified vCenter Server.

        Arguments:
            vcenter_ip {str} -- The IP address or FQDN of the vCenter you wish to refesh.


        Keyword Arguments:
            wait_for_completion {bool} -- Flag to determine if the function should wait for the refresh to complete before completing. (default: {True})
            timeout {int} -- The number of seconds to wait to establish a connection the Rubrik cluster before returning a timeout error. (default: {15})

        Returns:
            dict -- When wait_for_completion is False, the full API response for `POST /v1/vmware/vcenter/{id}/refresh`
            dict -- When wait_for_completion is True, the full API response of the job status
        """

        self.log("refresh_vcenter: Searching the Rubrik cluster for the provided vCenter Server.")
        vcenter_id = self.object_id(vcenter_ip, "vcenter", timeout=timeout)

        self.log("refresh_vcenter: Refresh vCenter.")
        api_request = self.post("v1", "/vmware/vcenter/{}/refresh".format(vcenter_id), timeout)

        if wait_for_completion:
            return self.job_status(api_request["links"][0]["href"])

<<<<<<< HEAD
        return self.post("v1", "/vmware/vcenter/{}/refresh".format(vcenter_id), timeout)

    def update_proxy(self, host, protocol, port, username=None, password=None, timeout=15):
        """Update the proxy configuration on the Rubrik cluster.

        Arguments:
            host {str} -- The IP address or FQDN of the proxy you wish to add.
            protocol {str} -- The protocol of the proxy you wish to add.
            port {int} -- The port of the proxy you wish to add.

        Keyword Arguments:
            username {str} -- The username used for authentication. (default: {None})
            password {str} -- The password used for authentication. (default: {None})
            timeout {int} -- The number of seconds to wait to establish a connection the Rubrik cluster before returning a timeout error. (default: {15})

        Returns:
            dict -- The full API response for `PATCH /internal/node_management/proxy_config`
        """

        valid_protocols = [
            'HTTP',
            'HTTPS',
            'SOCKS5']

        if protocol not in valid_protocols:
            sys.exit("Error: The protocol argument must be one of the following: {}.".format(
                valid_protocols))

        config = {}
        config["host"] = host
        config["protocol"] = protocol
        config["port"] = port
        config["username"] = username
        config["password"] = password

        self.log("update_proxy: Getting the current proxy configuration")
        current_proxy_settings = self.get("internal", "/node_management/proxy_config", timeout=timeout)

        if current_proxy_settings["host"] == host and current_proxy_settings["port"] == port and current_proxy_settings["username"] == username:
            return "No change required. The proxy '{}' has already been added to the Rubrik cluster.".format(host)

        self.log("update_proxy: Updating proxy configuration.")
        return self.patch("internal", "/node_management/proxy_config", config, timeout)

    def delete_proxy(self, timeout=15):
        """Delete the proxy configuration from the Rubrik cluster.
=======
        return api_request

    def create_user(self, username, password, first_name=None, last_name=None, email_address=None, contact_number=None, timeout=15):  # pylint: ignore
        """Create a new user on the Rubrik cluster

        Arguments:
            username {str} -- The username for the user you wish to create.
            password {str} -- The password for the user you wish to create.

        Keyword Arguments:
            first_name {str} -- The first name of the user you wish to create. (default: {None})
            last_name {str} -- The last name of the user you wish to create. (default: {None})
            email_address {str} -- The email address of the user you wish to create. (default: {None})
            contact_number {str} -- The contact number of the user you wish to create. (default: {None})
            timeout {int} -- The number of seconds to wait to establish a connection the Rubrik cluster before returning a timeout error. (default: {15})

        Returns:
            str -- No change required. The user '`username`' already exists on the Rubrik cluster
            dict -- The full API response from `POST /internal/user`.
        """

        self.log("create_user: Searching for the current users on the Rubrik cluster")
        current_users = self.get("internal", "/user?username={}".format(username), timeout=timeout)
        if len(current_users) > 0:
            return "No change required. The user '{}' already exists on the Rubrik cluster.".format(username)

        config = {}
        config["username"] = username
        config["password"] = password
        if first_name is not None:
            config["firstName"] = first_name
        if last_name is not None:
            config["lastName"] = last_name
        if email_address is not None:
            config["emailAddress"] = email_address
        if contact_number is not None:
            config["contactNumber"] = contact_number

        self.log("create_user: Creating the new user account.")
        return self.post("internal", "/user", config, timeout)

    def read_only_authorization(self, username, timeout=15):
        """Grant read-only access to a specific user.

        Arguments:
            username {str} -- The username you wish to grant read-only access to.
>>>>>>> 15f8059c

        Keyword Arguments:
            timeout {int} -- The number of seconds to wait to establish a connection the Rubrik cluster before returning a timeout error. (default: {15})

        Returns:
<<<<<<< HEAD
            dict -- The full API response for `DELETE /internal/node_management/proxy_config`
        """

        current_proxy_settings = self.get("internal", "/node_management/proxy_config", timeout=timeout)
        self.log("delete_proxy: Current proxy configuration {}".format(current_proxy_settings))

        if current_proxy_settings["host"] == "":
            return "No change required. The proxy configuration is already cleared out."

        self.log("delete_proxy: Deleting proxy configuration.")
        return self.delete("internal", "/node_management/proxy_config", timeout)

    def add_guest_credential(self, username, password, domain=None, timeout=15):
        """Add a new guest credential to the Rubrik cluster.

        Arguments:
            username {str} -- The account username used for authentication.
            password {str} -- The account password used for authentication.

        Keyword Arguments:
            domain {int} -- The domain name of account password used for authentication. (default: {None})
            timeout {int} -- The number of seconds to wait to establish a connection the Rubrik cluster before returning a timeout error. (default: {15})

        Returns:
            dict -- The full API response for `POST /v1/vmware/guest_credential`
        """

        config = {}
        config["username"] = username
        config["password"] = password
        config["domain"] = domain

        self.log("add_guest_credential: Getting the current guest credentials.")
        current_guest_credentials = self.get("internal", "/vmware/guest_credential", timeout=timeout)
        

        for guest_credential in current_guest_credentials["data"]:
            if guest_credential.get("domain"):
                if guest_credential["username"] == username and guest_credential["domain"] == domain:
                    return "No change required. The account '{}@{}' has already been added to the Rubrik cluster.".format(username, domain)
            elif domain == None :
                if guest_credential["username"] == username:
                    return "No change required. The account '{}' has already been added to the Rubrik cluster.".format(username)

        self.log(
            "guest_credentials: Adding new guest OS credential '{}@{}' to the Rubrik cluster.".format(username, domain))
        return self.post("internal", "/vmware/guest_credential", config, timeout)

    def delete_guest_credential(self, username, domain=None, timeout=15):
        """Delete a guest credential from the Rubrik cluster.

        Arguments:
            username {str} -- The account username to be deleted.

        Keyword Arguments:
            domain {int} -- The domain name of the account to be deleted. (default: {None})
            timeout {int} -- The number of seconds to wait to establish a connection the Rubrik cluster before returning a timeout error. (default: {15})

        Returns:
            dict -- The full API response for `POST /v1/vmware/guest_credential`
        """

        current_guest_credentials = self.get("internal", "/vmware/guest_credential", timeout=timeout)
        self.log("delete_guest_credential: Current guest credentials {}".format(current_guest_credentials))

        delete_guest_credential = ""

        for guest_credential in current_guest_credentials["data"]:
            if domain == None:
                if guest_credential["username"] == username:
                    delete_guest_credential = guest_credential["id"]
                    self.log("guest_credentials: Deleting guest OS credentials '{}' to the Rubrik cluster.".format(username))
                    return self.delete("internal", "/vmware/guest_credential/{}".format(delete_guest_credential), timeout)
            elif guest_credential.get("domain"):
                if guest_credential["username"] == username and guest_credential["domain"] == domain:
                    delete_guest_credential = guest_credential["id"]
                    self.log("guest_credentials: Deleting guest OS credentials '{}@{}' to the Rubrik cluster.".format(username, domain))
                    return self.delete("internal", "/vmware/guest_credential/{}".format(delete_guest_credential), timeout)

        if domain == None:
            return "No change required. The guest credential '{}' does not exist.".format(username)
        else:
            return "No change required. The guest credential '{}@{}' does not exist.".format(username, domain)
=======
            str -- No change required. The user '`username`' already has read-only permissions.
            dict -- The full API response from `POST /internal/authorization/role/read_only_admin`.
        """

        if self.minimum_installed_cdm_version(5.0) is False:
            raise CDMVersionException(5.0)

        self.log("read_only_authorization: Searching for the current users on the Rubrik cluster")
        current_users = self.get("internal", "/user?username={}".format(username), timeout=timeout)
        if len(current_users) < 1:
            raise InvalidParameterException(
                "The user '{}' does not exsit on the Rubrik cluster.".format(username))

        self.log("read_only_authorization: Checking the current authorizations for user '{}'".format(username))
        current_authorizations = self.get(
            "internal", "/authorization/role/read_only_admin?principals={}".format(current_users[0]["id"]), timeout=timeout)

        try:
            if current_authorizations["data"][0]["privileges"]["basic"][0] == "Global:::All":
                return "No change required. The user '{}' already has read-only permissions.".format(username)
        except BaseException:
            pass

        config = {}
        config["principals"] = [current_users[0]["id"]]
        config["privileges"] = {}
        config["privileges"]["basic"] = ["Global:::All"]

        self.log("read_only_authorization: Granting read-only privilages to user '{}'.".format(username))
        return self.post("internal", "/authorization/role/read_only_admin", config, timeout)

    def cluster_node_id(self, timeout=15):
        """Returns a list of node ids from all the nodes in the cluster.

        Keyword Arguments:
            timeout {int} -- The number of seconds to wait to establish a connection the Rubrik cluster before returning a timeout error. (default: {15})

        Returns:
             list -- A list that contains the ID for each node in the Rubrik cluster.
        """
        self.log("cluster_node_id - Getting all the node ids from the from the cluster.")
        node_id_list = []

        api_request = self.get('internal', '/node', timeout)

        for node in api_request['data']:
            node_id_list.append(node["id"])

        return node_id_list

    def cluster_support_tunnel(self, enabled=True, timeout=15):
        """Enable or Disable the support tunnel.

        Keyword Arguments:

            enabled (bool) -- The flag that enables or disables the support tunnel. (default: {True})
            timeout {int} -- The number of seconds to wait to establish a connection the Rubrik cluster before returning a timeout error. (default: {15})


        Returns:
            dict -- The full API response from `POST /internal/node/me/support_tunnel`.
        """

        if not isinstance(enabled, bool):
            raise InvalidParameterException("The enabled parameter must be True or False.")

        self.log("cluster_support_tunnel - Determining status of Cluster Support Tunnel.")
        check_tunnel = self.get('internal', '/node/me/support_tunnel', timeout)

        if enabled is True:

            if check_tunnel['isTunnelEnabled'] is False:

                config = {}
                config['isTunnelEnabled'] = True
                config['inactivityTimeoutInSeconds'] = 0

                self.log("cluster_support_tunnel - Enabling Cluster Support Tunnel.")
                return self.patch('internal', '/node/me/support_tunnel', config, timeout)

            else:
                return("No change required. Support Tunnel is already enabled.")

        elif enabled is False:

            if check_tunnel['isTunnelEnabled'] is False:

                return ("No change required. Support Tunnel is already disabled.")

            else:
                config = {}
                config['isTunnelEnabled'] = False

                self.log("cluster_support_tunnel - Disable the Support Tunnel")

                return self.patch('internal', '/node/me/support_tunnel', config, timeout)
>>>>>>> 15f8059c
<|MERGE_RESOLUTION|>--- conflicted
+++ resolved
@@ -645,8 +645,7 @@
         if wait_for_completion:
             return self.job_status(api_request["links"][0]["href"])
 
-<<<<<<< HEAD
-        return self.post("v1", "/vmware/vcenter/{}/refresh".format(vcenter_id), timeout)
+        return api_request
 
     def update_proxy(self, host, protocol, port, username=None, password=None, timeout=15):
         """Update the proxy configuration on the Rubrik cluster.
@@ -692,8 +691,23 @@
 
     def delete_proxy(self, timeout=15):
         """Delete the proxy configuration from the Rubrik cluster.
-=======
-        return api_request
+        
+        Keyword Arguments:
+            timeout {int} -- The number of seconds to wait to establish a connection the Rubrik cluster before returning a timeout error. (default: {15})
+        
+        Returns:
+            dict -- The full API response for `DELETE /internal/node_management/proxy_config`
+        """
+
+        current_proxy_settings = self.get("internal", "/node_management/proxy_config", timeout=timeout)
+        self.log("delete_proxy: Current proxy configuration {}".format(current_proxy_settings))
+
+        if current_proxy_settings["host"] == "":
+            return "No change required. The proxy configuration is already cleared out."
+
+        self.log("delete_proxy: Deleting proxy configuration.")
+        return self.delete("internal", "/node_management/proxy_config", timeout)
+
 
     def create_user(self, username, password, first_name=None, last_name=None, email_address=None, contact_number=None, timeout=15):  # pylint: ignore
         """Create a new user on the Rubrik cluster
@@ -735,28 +749,46 @@
         return self.post("internal", "/user", config, timeout)
 
     def read_only_authorization(self, username, timeout=15):
-        """Grant read-only access to a specific user.
+       """Grant read-only access to a specific user.
 
         Arguments:
             username {str} -- The username you wish to grant read-only access to.
->>>>>>> 15f8059c
-
-        Keyword Arguments:
-            timeout {int} -- The number of seconds to wait to establish a connection the Rubrik cluster before returning a timeout error. (default: {15})
-
-        Returns:
-<<<<<<< HEAD
-            dict -- The full API response for `DELETE /internal/node_management/proxy_config`
-        """
-
-        current_proxy_settings = self.get("internal", "/node_management/proxy_config", timeout=timeout)
-        self.log("delete_proxy: Current proxy configuration {}".format(current_proxy_settings))
-
-        if current_proxy_settings["host"] == "":
-            return "No change required. The proxy configuration is already cleared out."
-
-        self.log("delete_proxy: Deleting proxy configuration.")
-        return self.delete("internal", "/node_management/proxy_config", timeout)
+
+        Keyword Arguments:
+            timeout {int} -- The number of seconds to wait to establish a connection the Rubrik cluster before returning a timeout error. (default: {15})
+
+        Returns:
+            str -- No change required. The user '`username`' already has read-only permissions.
+            dict -- The full API response from `POST /internal/authorization/role/read_only_admin`.
+        """
+        
+        if self.minimum_installed_cdm_version(5.0) is False:
+            raise CDMVersionException(5.0)
+
+        self.log("read_only_authorization: Searching for the current users on the Rubrik cluster")
+        current_users = self.get("internal", "/user?username={}".format(username), timeout=timeout)
+        if len(current_users) < 1:
+            raise InvalidParameterException(
+                "The user '{}' does not exsit on the Rubrik cluster.".format(username))
+
+        self.log("read_only_authorization: Checking the current authorizations for user '{}'".format(username))
+        current_authorizations = self.get(
+            "internal", "/authorization/role/read_only_admin?principals={}".format(current_users[0]["id"]), timeout=timeout)
+
+        try:
+            if current_authorizations["data"][0]["privileges"]["basic"][0] == "Global:::All":
+                return "No change required. The user '{}' already has read-only permissions.".format(username)
+        except BaseException:
+            pass
+
+        config = {}
+        config["principals"] = [current_users[0]["id"]]
+        config["privileges"] = {}
+        config["privileges"]["basic"] = ["Global:::All"]
+
+        self.log("read_only_authorization: Granting read-only privilages to user '{}'.".format(username))
+        return self.post("internal", "/authorization/role/read_only_admin", config, timeout)
+
 
     def add_guest_credential(self, username, password, domain=None, timeout=15):
         """Add a new guest credential to the Rubrik cluster.
@@ -829,37 +861,9 @@
             return "No change required. The guest credential '{}' does not exist.".format(username)
         else:
             return "No change required. The guest credential '{}@{}' does not exist.".format(username, domain)
-=======
-            str -- No change required. The user '`username`' already has read-only permissions.
-            dict -- The full API response from `POST /internal/authorization/role/read_only_admin`.
-        """
-
-        if self.minimum_installed_cdm_version(5.0) is False:
-            raise CDMVersionException(5.0)
-
-        self.log("read_only_authorization: Searching for the current users on the Rubrik cluster")
-        current_users = self.get("internal", "/user?username={}".format(username), timeout=timeout)
-        if len(current_users) < 1:
-            raise InvalidParameterException(
-                "The user '{}' does not exsit on the Rubrik cluster.".format(username))
-
-        self.log("read_only_authorization: Checking the current authorizations for user '{}'".format(username))
-        current_authorizations = self.get(
-            "internal", "/authorization/role/read_only_admin?principals={}".format(current_users[0]["id"]), timeout=timeout)
-
-        try:
-            if current_authorizations["data"][0]["privileges"]["basic"][0] == "Global:::All":
-                return "No change required. The user '{}' already has read-only permissions.".format(username)
-        except BaseException:
-            pass
-
-        config = {}
-        config["principals"] = [current_users[0]["id"]]
-        config["privileges"] = {}
-        config["privileges"]["basic"] = ["Global:::All"]
-
-        self.log("read_only_authorization: Granting read-only privilages to user '{}'.".format(username))
-        return self.post("internal", "/authorization/role/read_only_admin", config, timeout)
+
+
+        
 
     def cluster_node_id(self, timeout=15):
         """Returns a list of node ids from all the nodes in the cluster.
@@ -926,4 +930,3 @@
                 self.log("cluster_support_tunnel - Disable the Support Tunnel")
 
                 return self.patch('internal', '/node/me/support_tunnel', config, timeout)
->>>>>>> 15f8059c
