--- conflicted
+++ resolved
@@ -126,12 +126,7 @@
 
         if "username" in credentials_manually_provided and "password" in credentials_manually_provided:
 
-            self.username = username
-            self.password = password
-            self.api_token = None
-
-            self.log("Username: {}".format(self.username))
-            self.log("Password: ******")
+            self.api_token, self.username, self.password = self._get_api_token(self.node_ip, username, password, domain_display_name)
 
             credentials_needed_for_authentication = True
 
@@ -149,33 +144,11 @@
 
             if "username" in all_credentials_provided and "password" in all_credentials_provided:
 
-                self.username = username
-                self.password = password
-                self.api_token = None
-
-                self.log("Username: {}".format(self.username))
-                self.log("Password: ******")
-
-<<<<<<< HEAD
-                # Domain display name may be specified to force authentication to this domain
-                session_url = 'https://{}/api/internal/session'.format(self.node_ip)
-                ddn = domain_display_name if domain_display_name else os.environ.get('rubrik_cdm_domain')
-                if ddn:
-                    session_url = session_url + '/realm/{}'.format(ddn)
-
-                # Get the web API session token to make future interactions faster
-                response = requests.post(session_url, data='{"initParams": {}}', auth=(self.username, self.password), verify=False)
-
-                # On failure, fall back to basic auth
-                if response.status_code == 200:
-                    self.api_token = response.json()['session']['token']
-                    self.log("API Token: *******\n")
-            else:
-=======
+                self.api_token, self.username, self.password = self._get_api_token(self.node_ip, username, password, domain_display_name)
+
                 credentials_needed_for_authentication = True
 
             if "api_token" in credentials_env_var_provided and credentials_needed_for_authentication is False:
->>>>>>> de51b3c6
                 self.api_token = api_token
                 self.log("API Token: ******")
                 credentials_needed_for_authentication = True
@@ -193,6 +166,62 @@
         """
         log = logging.getLogger(__name__)
         log.debug(log_message)
+
+    def _get_api_token(self, node_ip, username, password, domain_display_name):
+        """Internal method that tried to get an API token from credentials.
+
+        HTTP Basic Auth requires a new authentication for every API call.
+        This can be slow especially for LDAP users. Hence, try to get a
+        API token for the provided credentials.
+        Arguments:
+            node_ip {str} -- Rubrik CDM node
+            username {str} -- Username
+            password {str} -- Password
+            domain_display_name {str} -- By default, Rubrik CDM will
+                attempt to log into local before trying each of the
+                configured Domain DisplayNames. Providing a
+                domain_display_name will restrict authentication to
+                a single Domain Display Name.
+        Returns:
+            api_token, username, password
+         """
+
+        # Domain display name may be specified to force authentication to this domain
+        session_url = 'https://{}/api/internal/session'.format(node_ip)
+        if domain_display_name is not None:
+            # Rubrik CDM version 5.0 supports Domain Display Name
+            session_url = session_url + '/realm/{}'.format(domain_display_name)
+
+        # Get the web API session token to make future interactions faster.
+        # Creating a API token can fail when using an unsupported configuration: e.g.,
+        #   - specifying Domain Display Name is unsupported until CDM 5.0
+        #   - specifying an invalid Domain Display Name
+        # Increasing the timeout to 5 minutes to work with multifactor authentication.
+        response = requests.post(
+            session_url,
+            data='{"initParams": {}}',
+            auth=(username, password),
+            verify=False,
+            timeout=300)
+
+        # On failure, fall back to HTTP Basic Auth. 
+        api_token = None
+        if response.status_code == 200:
+            result = response.json()
+            if 'session' in result:
+                api_token = result['session']['token']
+            else:
+                # Rubrik CDM Pre-5.0 version
+                if 'token' in result:
+                    api_token = result['token']
+
+        if api_token is None:
+            self.log("Username: {}".format(username))
+            self.log("Password: ******")
+        else:
+            self.log("Transformed Username to API Token")
+
+        return api_token, username, password
 
     def _authorization_header(self):
         """Internal method used to create the authorization header used in the API calls.
