--- conflicted
+++ resolved
@@ -95,17 +95,8 @@
                     self.node_ip, api_version, api_endpoint)
                 self.log('POST {}'.format(request_url))
                 self.log('Config: {}'.format(config))
-<<<<<<< HEAD
                 api_request = requests.post(request_url, verify=False, headers=header, data=config, timeout=timeout)
-=======
-                api_request = requests.post(
-                    request_url,
-                    verify=False,
-                    headers=header,
-                    data=config,
-                    timeout=timeout)
                 self.log('Response: {}'.format(api_request.text))
->>>>>>> 03e465b6
             elif call_type == 'PATCH':
                 config = json.dumps(config)
                 request_url = "https://{}/api/{}{}".format(
