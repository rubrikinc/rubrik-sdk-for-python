--- conflicted
+++ resolved
@@ -70,16 +70,8 @@
         list -- List of all the AWS EBS volumes.
     """
     try:
-<<<<<<< HEAD
-        query_name = "storage_ebs"
-        request = self._query(None, self._graphql_query[query_name], None)
-        return self._dump_nodes(request, query_name)
+        query_name = "storage_aws_ebs"
+        request = self._query(query_name, None)
+        return self._dump_nodes(request)
     except Exception:
-        raise
-=======
-        _query_name = "storage_aws_ebs"
-        _request = self._query(_query_name, None)
-        return self._dump_nodes(_request, _query_name)
-    except Exception as e:
-        print(e)
->>>>>>> 33a87f91
+        raise