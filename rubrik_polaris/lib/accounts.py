--- conflicted
+++ resolved
@@ -41,20 +41,14 @@
         self._add_account_aws(regions=regions, aws_id=aws_access_key_id, aws_secret=aws_secret_access_key)
     elif all or profiles:
         for profile in self._get_aws_profiles():
-<<<<<<< HEAD
             if profile in profiles or (all and profile != 'default'):
                 self._add_account_aws(profile = profile, regions = regions)
                 #TODO: Should add above into a queque for threaded provisioning
-=======
-            if profile in profiles or all:
-                self._add_account_aws(profile=profile, regions=regions)
-                # TODO: Should add above into a queue for threaded provisioning
 
 
 def _add_account_aws(self, regions=[], profile='', aws_id=None, aws_secret=None):
     aws_account_id = None
     aws_account_name = None
->>>>>>> c4788943
 
     if profile:
         aws_account_id, aws_account_name = self.get_account_aws_native_id(profile=profile)
@@ -234,37 +228,21 @@
             boto3.setup_default_session(profile_name = profile)
         elif aws_id and aws_secret:
             boto3.setup_default_session(aws_access_key_id=aws_id, aws_secret_access_key=aws_secret)
-<<<<<<< HEAD
         try:
             _boto_account_id = boto3.client('sts').get_caller_identity().get('Account')
         except ClientError as e:
             print("Boto Error: {}".format(e))
         _boto_account_name = None
-=======
-
-        boto_account_id = boto3.client('sts').get_caller_identity().get('Account')
-        boto_account_name = None
->>>>>>> c4788943
         try:
             boto_account_name = boto3.client('organizations').describe_account(AccountId=boto_account_id).get('Account').get('Name')
         except ClientError as e:
             if e.response['Error']['Code'] == 'AWSOrganizationsNotInUseException':
                 pass
             else:
-<<<<<<< HEAD
-                # Need this raised as an exception ("Profile Error ({}) could not get AWS Account Name : {}".format(profile, e))
-                pass
-        else:
-            _boto_account_name = None
-=======
                 raise PolarisException("Unexpected error: %s" % e)
-
         return boto_account_id, boto_account_name
     except PolarisException:
         raise
->>>>>>> c4788943
-    except Exception as e:
-        raise Exception("{} : {}".format(profile, e))
 
 
 def _disable_account_aws(self, polaris_account_id):
@@ -365,13 +343,8 @@
         self._delete_account_aws(aws_id=aws_access_key_id, aws_secret=aws_secret_access_key)
     elif all or profiles:
         for profile in self._get_aws_profiles():
-<<<<<<< HEAD
             if profile in profiles or (all and profile != 'default'):
                 self._delete_account_aws(profile = profile)
-=======
-            if profile in profiles or all:
-                self._delete_account_aws(profile=profile)
->>>>>>> c4788943
 
 
 def _delete_account_aws(self, profile='', aws_id=None, aws_secret=None):
@@ -404,7 +377,6 @@
         raise Exception("{}: {}".format("_delete_account_aws", e))
 
 
-<<<<<<< HEAD
 def update_account_aws(self, regions=[], all=False, profiles=[], aws_access_key_id=None, aws_secret_access_key=None):
     """Updates AWS account if configured in Polaris
 
@@ -454,11 +426,4 @@
                     _update_info = self._update_account_aws_initiate(_feature['feature'], _polaris_account_info[0]['awsCloudAccount']['id'])
                     self._pp.pprint(_update_info)
                 if _feature['status'] == 'DISCONNECTED':
-                    print("account needs to be recreated")
-=======
-def update_account_aws(self):
-    """Update AWS account...
-    """
-    polaris_account_info = self.get_accounts_aws_detail(self.get_account_aws_native_id())['awsCloudAccounts'][0]
-    self._pp.pprint(polaris_account_info)
->>>>>>> c4788943
+                    print("account needs to be recreated")