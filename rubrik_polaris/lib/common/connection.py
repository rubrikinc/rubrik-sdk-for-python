# Copyright 2020 Rubrik, Inc.
#
#  Permission is hereby granted, free of charge, to any person obtaining a copy
#  of this software and associated documentation files (the "Software"), to
#  deal in the Software without restriction, including without limitation the
#  rights to use, copy, modify, merge, publish, distribute, sublicense, and/or
#  sell copies of the Software, and to permit persons to whom the Software is
#  furnished to do so, subject to the following conditions:
#
#  The above copyright notice and this permission notice shall be included in
#  all copies or substantial portions of the Software.
#
#  THE SOFTWARE IS PROVIDED "AS IS", WITHOUT WARRANTY OF ANY KIND, EXPRESS OR
#  IMPLIED, INCLUDING BUT NOT LIMITED TO THE WARRANTIES OF MERCHANTABILITY,
#  FITNESS FOR A PARTICULAR PURPOSE AND NONINFRINGEMENT. IN NO EVENT SHALL THE
#  AUTHORS OR COPYRIGHT HOLDERS BE LIABLE FOR ANY CLAIM, DAMAGES OR OTHER
#  LIABILITY, WHETHER IN AN ACTION OF CONTRACT, TORT OR OTHERWISE, ARISING
#  FROM, OUT OF OR IN CONNECTION WITH THE SOFTWARE OR THE USE OR OTHER
#  DEALINGS IN THE SOFTWARE.

<<<<<<< HEAD

""" 
Collection of methods that control connection with Polaris.
"""


def _query(self, operation_name=None, query=None, variables=None, timeout=60):
    import requests
    from rubrik_polaris.exceptions import RequestException

    if not operation_name:
        operation_name = "RubrikPolarisSDKRequest"

    try:
        api_request = requests.post(
            "{}/graphql".format(self._baseurl),
=======
def _query(self, _query_name=None, _variables=None, _timeout=60):
    import requests
    import re
    try:
        _operation_name = "SdkPython" + ''.join(w[:1].upper() + w[1:] for w in _query_name.split('_'))
        _query = re.sub("RubrikPolarisSDKRequest", _operation_name, self._graphql_query[_query_name])
        self._log('POST {}'.format(self._baseurl))
        if _operation_name is not None:
            self._log('Operation Name: {}'.format(_operation_name))
        self._log('Query: {}'.format(_query))
        if _variables is not None:
            self._log('Variables: {}'.format(_variables))
        _api_request = requests.post(
            self._baseurl,
>>>>>>> 33a87f91
            verify=False,
            headers=self._headers,
            json={
                "operationName": operation_name,
                "variables": variables,
                "query": "{}".format(query)
            },
            timeout=timeout
        )

        api_response = api_request.json()
        if 'code' in api_response and 'message' in api_response and api_response['code'] >= 400:
            raise RequestException(api_response['message'])
        else:
            api_request.raise_for_status()

        return api_response

    except requests.exceptions.RequestException as request_err:
        raise RequestException(request_err)
    except ValueError as value_err:
        raise RequestException(value_err)
    except Exception as err:
        raise


def _get_access_token(self):
    import requests
    from rubrik_polaris.exceptions import RequestException

    try:
        session_url = "{}/session".format(self._baseurl)
        payload = {
            "username": self._username,
            "password": self._password
        }
        headers = {
            'Content-Type': 'application/json;charset=UTF-8',
            'Accept': 'application/json, text/plain'
        }
        request = requests.post(session_url, json=payload, headers=headers, verify=False)
    
        del payload

        response_json = request.json()
        if 'access_token' not in response_json:
            raise RequestException("Authentication failed!")

        return response_json['access_token']

    except requests.exceptions.RequestException as request_err:
        raise RequestException(request_err)
    except ValueError as value_err:
        raise RequestException(value_err)
    except Exception as err:
        raise<|MERGE_RESOLUTION|>--- conflicted
+++ resolved
@@ -18,39 +18,23 @@
 #  FROM, OUT OF OR IN CONNECTION WITH THE SOFTWARE OR THE USE OR OTHER
 #  DEALINGS IN THE SOFTWARE.
 
-<<<<<<< HEAD
 
 """ 
 Collection of methods that control connection with Polaris.
 """
 
 
-def _query(self, operation_name=None, query=None, variables=None, timeout=60):
+def _query(self, query_name=None, variables=None, timeout=60):
     import requests
+    import re
     from rubrik_polaris.exceptions import RequestException
 
-    if not operation_name:
-        operation_name = "RubrikPolarisSDKRequest"
+    try:
+        operation_name = "SdkPython" + ''.join(w[:1].upper() + w[1:] for w in query_name.split('_'))
+        query = re.sub("RubrikPolarisSDKRequest", operation_name, self._graphql_query[query_name])
 
-    try:
         api_request = requests.post(
             "{}/graphql".format(self._baseurl),
-=======
-def _query(self, _query_name=None, _variables=None, _timeout=60):
-    import requests
-    import re
-    try:
-        _operation_name = "SdkPython" + ''.join(w[:1].upper() + w[1:] for w in _query_name.split('_'))
-        _query = re.sub("RubrikPolarisSDKRequest", _operation_name, self._graphql_query[_query_name])
-        self._log('POST {}'.format(self._baseurl))
-        if _operation_name is not None:
-            self._log('Operation Name: {}'.format(_operation_name))
-        self._log('Query: {}'.format(_query))
-        if _variables is not None:
-            self._log('Variables: {}'.format(_variables))
-        _api_request = requests.post(
-            self._baseurl,
->>>>>>> 33a87f91
             verify=False,
             headers=self._headers,
             json={
